--- conflicted
+++ resolved
@@ -5,13 +5,7 @@
   # but only for the habana_main branch
   push:
     branches:
-<<<<<<< HEAD
       - habana_main
-  pull_request:
-    branches:
-      - habana_main
-=======
-      - main
     paths:
       - "**/*.py"
       - pyproject.toml
@@ -20,14 +14,13 @@
       - .github/workflows/ruff.yml
   pull_request:
     branches:
-      - main
+      - habana_main
     paths:
       - "**/*.py"
       - pyproject.toml
       - requirements-lint.txt
       - .github/workflows/matchers/ruff.json
       - .github/workflows/ruff.yml
->>>>>>> a5fda50a
 
 jobs:
   ruff:
