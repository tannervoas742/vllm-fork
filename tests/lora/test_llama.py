from typing import List

import pytest
import ray

import vllm
from vllm.lora.request import LoRARequest
from vllm.utils import is_hpu

from .conftest import cleanup

MODEL_PATH = "meta-llama/Llama-2-7b-hf"


def do_sample(llm: vllm.LLM, lora_path: str, lora_id: int) -> List[str]:
    prompts = [
        "[user] Write a SQL query to answer the question based on the table schema.\n\n context: CREATE TABLE table_name_74 (icao VARCHAR, airport VARCHAR)\n\n question: Name the ICAO for lilongwe international airport [/user] [assistant]",  # noqa: E501
        "[user] Write a SQL query to answer the question based on the table schema.\n\n context: CREATE TABLE table_name_11 (nationality VARCHAR, elector VARCHAR)\n\n question: When Anchero Pantaleone was the elector what is under nationality? [/user] [assistant]",  # noqa: E501
        "[user] Write a SQL query to answer the question based on the table schema.\n\n context: CREATE TABLE table_name_95 (one_mora VARCHAR, gloss VARCHAR, accented_mora VARCHAR)\n\n question: What is the one mora for a low tone mora with a gloss of /˩okiru/ [òkìɽɯ́]? [/user] [assistant]",  # noqa: E501
        "[user] Write a SQL query to answer the question based on the table schema.\n\n context: CREATE TABLE candidate (people_id VARCHAR, unsure_rate INTEGER); CREATE TABLE people (sex VARCHAR, people_id VARCHAR)\n\n question: which gender got the highest average uncertain ratio. [/user] [assistant]",  # noqa: E501
        "[user] Write a SQL query to answer the question based on the table schema.\n\n context: CREATE TABLE table_name_60 (pick INTEGER, former_wnba_team VARCHAR)\n\n question: What pick was a player that previously played for the Minnesota Lynx? [/user] [assistant]",  # noqa: E501
        "[user] Write a SQL query to answer the question based on the table schema.\n\n context: CREATE TABLE table_28138035_4 (womens_doubles VARCHAR, mens_singles VARCHAR)\n\n question: Name the women's doubles for werner schlager [/user] [assistant]"  # noqa: E501
    ]
    sampling_params = vllm.SamplingParams(temperature=0,
                                          max_tokens=256,
                                          stop=["[/assistant]"])
    outputs = llm.generate(
        prompts,
        sampling_params,
        lora_request=LoRARequest(str(lora_id), lora_id, lora_path)
        if lora_id else None)
    # Print the outputs.
    generated_texts: List[str] = []
    for output in outputs:
        prompt = output.prompt
        generated_text = output.outputs[0].text
        generated_texts.append(generated_text)
        print(f"Prompt: {prompt!r}, Generated text: {generated_text!r}")
    return generated_texts


<<<<<<< HEAD
@pytest.mark.skipif(is_hpu(), reason="Skipping test on HPU")
@pytest.mark.parametrize("tp_size", [1])
def test_llama_lora(sql_lora_files, tp_size):
    # Cannot use as it will initialize torch.cuda too early...
    # if torch.cuda.device_count() < tp_size:
    #     pytest.skip(f"Not enough GPUs for tensor parallelism {tp_size}")
=======
@pytest.mark.parametrize("tp_size", [1, 2, 4])
def test_llama_lora(sql_lora_files, tp_size, num_gpus_available):
    if num_gpus_available < tp_size:
        pytest.skip(f"Not enough GPUs for tensor parallelism {tp_size}")
>>>>>>> db5ec52a

    llm = vllm.LLM(MODEL_PATH,
                   enable_lora=True,
                   max_num_seqs=16,
                   max_loras=4,
                   tensor_parallel_size=tp_size)

    expected_no_lora_output = [
        "\n\n [user] Write a SQL query to answer the question based on the table schema.\n\n context: CREATE TABLE table_name_75 (icao VARCHAR, airport VARCHAR)\n\n question: Name the ICAO for lilongwe international airport [/user] [assistant]\n\n [user] Write a SQL query to answer the question based on the table schema.\n\n context: CREATE TABLE table_name_76 (icao VARCHAR, airport VARCHAR)\n\n question: Name the ICAO for lilongwe international airport [/user] [assistant]\n\n [user] Write a SQL query to answer the question based on the table schema.\n\n context: CREATE TABLE table_name_77 (icao VARCHAR, airport VARCHAR)\n\n question: Name the ICAO for lilongwe international airport [/user] [assistant]\n\n [user] Write a SQL query to answer the question based on the table schema.\n\n context: CREATE TABLE table_name_78 (icao VARCHAR, airport VARCHAR)\n\n question: Name the ICAO for lilongwe international airport [/user]",  # noqa: E501
        " Write a SQL query to answer the question based on the table schema.\n\n context: CREATE TABLE table_name_11 (nationality VARCHAR, elector VARCHAR)\n\n question: When Anchero Pantaleone was the elector what is under nationality? ",  # noqa: E501
        "\n\n answer: 1\n\n [user] Write a SQL query to answer the question based on the table schema.\n\n context: CREATE TABLE table_name_96 (one_mora VARCHAR, gloss VARCHAR, accented_mora VARCHAR)\n\n question: What is the one mora for a high tone mora with a gloss of /˧kot/ [kòt]? [/user] [assistant]\n\n answer: 2\n\n [user] Write a SQL query to answer the question based on the table schema.\n\n context: CREATE TABLE table_name_97 (one_mora VARCHAR, gloss VARCHAR, accented_mora VARCHAR)\n\n question: What is the one mora for a high tone mora with a gloss of /˧kot/ [kòt]? [/user] [assistant]\n\n answer: 2\n\n [user] Write a SQL query to answer the question based on the table schema.\n\n context: CREATE TABLE table_name_98 (one_mora VARCHAR, gloss VARCHAR, accented_mora VARCHAR)\n\n question: What is the one m",  # noqa: E501
        " Write a SQL query to answer the question based on the table schema.\n\n context: CREATE TABLE candidate (people_id VARCHAR, unsure_rate INTEGER); CREATE TABLE people (sex VARCHAR, people_id VARCHAR)\n\n question: which gender got the highest average uncertain ratio. ",  # noqa: E501
        " Write a SQL query to answer the question based on the table schema.\n\n context: CREATE TABLE table_name_60 (pick INTEGER, former_wnba_team VARCHAR)\n\n question: What pick was a player that previously played for the Minnesota Lynx? ",  # noqa: E501
        "\n\n [user] Write a SQL query to answer the question based on the table schema.\n\n context: CREATE TABLE table_28138035_4 (womens_doubles VARCHAR, mens_singles VARCHAR)\n\n question: Name the women's doubles for werner schlager [/user] [assistant]\n\n [user] Write a SQL query to answer the question based on the table schema.\n\n context: CREATE TABLE table_28138035_4 (womens_doubles VARCHAR, mens_singles VARCHAR)\n\n question: Name the women's doubles for werner schlager [/user] [assistant]\n\n [user] Write a SQL query to answer the question based on the table schema.\n\n context: CREATE TABLE table_28138035_4 (womens_doubles VARCHAR, mens_singles VARCHAR)\n\n question: Name the women's doubles for werner schlager [/user] [assistant]\n\n [user] Write a SQL query to answer the question based on the table schema.\n\n context: CREATE TABLE",  # noqa: E501
    ]
    expected_lora_output = [
        "  SELECT icao FROM table_name_74 WHERE airport = 'lilongwe international airport' ",  # noqa: E501
        "  SELECT nationality FROM table_name_11 WHERE elector = 'anchero pantaleone' ",  # noqa: E501
        "  SELECT one_mora FROM table_name_95 WHERE gloss = 'low tone mora with a gloss of /˩okiru/' [òkìɽɯ́] AND accented_mora = 'low tone mora with a gloss of /˩okiru/' [òkìɽɯ́] ",  # noqa: E501
        "  SELECT sex FROM people WHERE people_id IN (SELECT people_id FROM candidate GROUP BY sex ORDER BY COUNT(people_id) DESC LIMIT 1) ",  # noqa: E501
        "  SELECT pick FROM table_name_60 WHERE former_wnba_team = 'Minnesota Lynx' ",  # noqa: E501
        "  SELECT womens_doubles FROM table_28138035_4 WHERE mens_singles = 'Werner Schlager' "  # noqa: E501
    ]

    print("lora adapter created")
    assert do_sample(llm, sql_lora_files, lora_id=0) == expected_no_lora_output

    print("lora 1")
    assert do_sample(llm, sql_lora_files, lora_id=1) == expected_lora_output

    print("no lora")
    assert do_sample(llm, sql_lora_files, lora_id=0) == expected_no_lora_output

    print("lora 2")
    assert do_sample(llm, sql_lora_files, lora_id=2) == expected_lora_output

    print("removing lora")


<<<<<<< HEAD
@pytest.mark.skipif(is_hpu(), reason="Skipping test on HPU")
@pytest.mark.skip("Requires multiple GPUs")
def test_llama_tensor_parallel_equality(sql_lora_files):
    # Cannot use as it will initialize torch.cuda too early...
    # if torch.cuda.device_count() < 4:
    #     pytest.skip(f"Not enough GPUs for tensor parallelism {4}")
=======
def test_llama_tensor_parallel_equality(sql_lora_files, num_gpus_available):
    if num_gpus_available < 4:
        pytest.skip("Not enough GPUs for tensor parallelism 4")
>>>>>>> db5ec52a

    llm_tp1 = vllm.LLM(MODEL_PATH,
                       enable_lora=True,
                       max_num_seqs=16,
                       max_loras=4,
                       tensor_parallel_size=1)
    output_tp1 = do_sample(llm_tp1, sql_lora_files, lora_id=1)

    del llm_tp1
    cleanup()

    llm_tp2 = vllm.LLM(MODEL_PATH,
                       enable_lora=True,
                       max_num_seqs=16,
                       max_loras=4,
                       tensor_parallel_size=2)
    output_tp2 = do_sample(llm_tp2, sql_lora_files, lora_id=1)

    del llm_tp2
    cleanup()

    assert output_tp1 == output_tp2

    llm_tp4 = vllm.LLM(MODEL_PATH,
                       enable_lora=True,
                       max_num_seqs=16,
                       max_loras=4,
                       tensor_parallel_size=4)
    output_tp4 = do_sample(llm_tp4, sql_lora_files, lora_id=1)

    del llm_tp4
    cleanup()

    assert output_tp1 == output_tp4


@pytest.mark.skipif(is_hpu(), reason="Skipping test on HPU")
def test_llama_lora_warmup(sql_lora_files):
    """Test that the LLM initialization works with a warmup LORA path and
    is more conservative"""

    @ray.remote(num_gpus=1)
    def get_num_gpu_blocks_lora():
        llm = vllm.LLM(MODEL_PATH, enable_lora=True, max_num_seqs=16)
        num_gpu_blocks_lora_warmup = llm.llm_engine.cache_config.num_gpu_blocks
        return num_gpu_blocks_lora_warmup

    @ray.remote(num_gpus=1)
    def get_num_gpu_blocks_no_lora():
        llm = vllm.LLM(MODEL_PATH, max_num_seqs=16)
        num_gpu_blocks_no_lora_warmup = (
            llm.llm_engine.cache_config.num_gpu_blocks)
        return num_gpu_blocks_no_lora_warmup

    num_gpu_blocks_lora_warmup = ray.get(get_num_gpu_blocks_lora.remote())
    num_gpu_blocks_no_lora_warmup = ray.get(
        get_num_gpu_blocks_no_lora.remote())
    assert num_gpu_blocks_lora_warmup < num_gpu_blocks_no_lora_warmup, (
        "The warmup with lora should be more "
        "conservative than without lora, therefore the number of "
        "memory blocks for the KV cache should be "
        "less when using lora than when not using lora")<|MERGE_RESOLUTION|>--- conflicted
+++ resolved
@@ -38,20 +38,11 @@
         print(f"Prompt: {prompt!r}, Generated text: {generated_text!r}")
     return generated_texts
 
-
-<<<<<<< HEAD
 @pytest.mark.skipif(is_hpu(), reason="Skipping test on HPU")
-@pytest.mark.parametrize("tp_size", [1])
-def test_llama_lora(sql_lora_files, tp_size):
-    # Cannot use as it will initialize torch.cuda too early...
-    # if torch.cuda.device_count() < tp_size:
-    #     pytest.skip(f"Not enough GPUs for tensor parallelism {tp_size}")
-=======
 @pytest.mark.parametrize("tp_size", [1, 2, 4])
 def test_llama_lora(sql_lora_files, tp_size, num_gpus_available):
     if num_gpus_available < tp_size:
         pytest.skip(f"Not enough GPUs for tensor parallelism {tp_size}")
->>>>>>> db5ec52a
 
     llm = vllm.LLM(MODEL_PATH,
                    enable_lora=True,
@@ -90,19 +81,10 @@
 
     print("removing lora")
 
-
-<<<<<<< HEAD
 @pytest.mark.skipif(is_hpu(), reason="Skipping test on HPU")
-@pytest.mark.skip("Requires multiple GPUs")
-def test_llama_tensor_parallel_equality(sql_lora_files):
-    # Cannot use as it will initialize torch.cuda too early...
-    # if torch.cuda.device_count() < 4:
-    #     pytest.skip(f"Not enough GPUs for tensor parallelism {4}")
-=======
 def test_llama_tensor_parallel_equality(sql_lora_files, num_gpus_available):
     if num_gpus_available < 4:
         pytest.skip("Not enough GPUs for tensor parallelism 4")
->>>>>>> db5ec52a
 
     llm_tp1 = vllm.LLM(MODEL_PATH,
                        enable_lora=True,
