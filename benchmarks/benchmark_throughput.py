--- conflicted
+++ resolved
@@ -349,16 +349,10 @@
     parser.add_argument(
         "--device",
         type=str,
-<<<<<<< HEAD
-        default="cuda",
-        choices=["cuda", "cpu", "hpu", "tpu", "xpu"],
-        help='device type for vLLM execution, supporting CUDA, CPU and HPU.')
-=======
         default="auto",
-        choices=["auto", "cuda", "cpu", "openvino", "tpu", "xpu"],
-        help='device type for vLLM execution, supporting CUDA, OpenVINO and '
-        'CPU.')
->>>>>>> 80ca1e6a
+        choices=["auto", "cuda", "cpu", "hpu", "openvino", "tpu", "xpu"],
+        help='device type for vLLM execution, supporting CUDA, HPU, '
+        'OpenVINO and CPU.')
     parser.add_argument(
         "--enable-prefix-caching",
         action='store_true',
