import time
from collections import Counter as collectionsCounter
from collections import deque
from contextlib import contextmanager
from dataclasses import dataclass
from functools import partial
from typing import (TYPE_CHECKING, Any, Callable, ClassVar, Deque, Dict,
                    Iterable, List, Mapping, NamedTuple, Optional)
from typing import Sequence as GenericSequence
from typing import Set, Type, Union, cast, overload

import torch
from typing_extensions import TypeVar

import vllm.envs as envs
from vllm.config import (DecodingConfig, LoRAConfig, ModelConfig,
                         ObservabilityConfig, ParallelConfig, SchedulerConfig,
                         VllmConfig)
from vllm.core.scheduler import (ScheduledSequenceGroup, Scheduler,
                                 SchedulerOutputs)
from vllm.engine.arg_utils import EngineArgs
from vllm.engine.metrics_types import StatLoggerBase, Stats
from vllm.engine.output_processor.interfaces import (
    SequenceGroupOutputProcessor)
from vllm.engine.output_processor.stop_checker import StopChecker
from vllm.engine.output_processor.util import create_output_by_sequence_group
from vllm.entrypoints.openai.logits_processors import (
    get_logits_processors as get_openai_logits_processors)
from vllm.executor.executor_base import ExecutorBase
from vllm.executor.gpu_executor import GPUExecutor
from vllm.executor.hpu_executor import HPUExecutor
from vllm.executor.ray_utils import initialize_ray_cluster
from vllm.inputs import (INPUT_REGISTRY, InputRegistry, ProcessorInputs,
                         PromptType, SingletonInputsAdapter)
from vllm.inputs.parse import is_encoder_decoder_inputs, is_token_prompt
from vllm.inputs.preprocess import InputPreprocessor
from vllm.logger import init_logger
from vllm.logits_process import get_bad_words_logits_processors
from vllm.lora.request import LoRARequest
from vllm.model_executor.guided_decoding import (
    get_local_guided_decoding_logits_processor)
from vllm.model_executor.layers.sampler import SamplerOutput
from vllm.multimodal import MULTIMODAL_REGISTRY, MultiModalRegistry
from vllm.outputs import (PoolingRequestOutput, RequestOutput,
                          RequestOutputFactory)
from vllm.pooling_params import PoolingParams
from vllm.prompt_adapter.request import PromptAdapterRequest
from vllm.sampling_params import RequestOutputKind, SamplingParams
from vllm.sequence import (EmbeddingSequenceGroupOutput, ExecuteModelRequest,
                           ParallelSampleSequenceGroup, Sequence,
                           SequenceGroup, SequenceGroupBase,
                           SequenceGroupMetadata, SequenceGroupOutput,
                           SequenceStatus)
from vllm.tracing import (SpanAttributes, SpanKind, extract_trace_context,
                          init_tracer)
from vllm.transformers_utils.config import try_get_generation_config
from vllm.transformers_utils.detokenizer import Detokenizer
from vllm.transformers_utils.tokenizer import AnyTokenizer
from vllm.transformers_utils.tokenizer_group import (
    BaseTokenizerGroup, init_tokenizer_from_configs)
from vllm.usage.usage_lib import (UsageContext, is_usage_stats_enabled,
                                  usage_message)
from vllm.utils import Counter, Device, deprecate_kwargs, weak_bind
from vllm.version import __version__ as VLLM_VERSION

logger = init_logger(__name__)
_LOCAL_LOGGING_INTERVAL_SEC = 5


def _load_generation_config_dict(model_config: ModelConfig) -> Dict[str, Any]:
    config = try_get_generation_config(
        model_config.model,
        trust_remote_code=model_config.trust_remote_code,
        revision=model_config.revision,
    )

    if config is None:
        return {}

    return config.to_diff_dict()


_G = TypeVar("_G", bound=BaseTokenizerGroup, default=BaseTokenizerGroup)
_O = TypeVar("_O", RequestOutput, PoolingRequestOutput)


@dataclass
class SchedulerOutputState:
    """Caches the scheduler outputs for a virtual engine. Used for Multi-Step"""
    seq_group_metadata_list: Optional[List[SequenceGroupMetadata]] = None
    scheduler_outputs: Optional[SchedulerOutputs] = None
    allow_async_output_proc: bool = False
    last_output: Optional[SamplerOutput] = None


class OutputData(NamedTuple):
    outputs: List[SamplerOutput]
    seq_group_metadata_list: List[SequenceGroupMetadata]
    scheduler_outputs: SchedulerOutputs
    is_async: bool
    is_last_step: bool
    # Indicates if this output is from the first step of the
    # multi-step. When multi-step is disabled, this is always
    # set to True.
    # is_first_step_output is invalid when `outputs` has
    # outputs from multiple steps.
    is_first_step_output: Optional[bool]
    skip: List[int]


class SchedulerContext:

    def __init__(self, multi_step_stream_outputs: bool = False):
        self.output_queue: Deque[OutputData] = deque()
        self.request_outputs: List[Union[RequestOutput,
                                         PoolingRequestOutput]] = []
        self.seq_group_metadata_list: Optional[
            List[SequenceGroupMetadata]] = None
        self.scheduler_outputs: Optional[SchedulerOutputs] = None

        self.multi_step_stream_outputs: bool = multi_step_stream_outputs

    def append_output(self, outputs: List[SamplerOutput],
                      seq_group_metadata_list: List[SequenceGroupMetadata],
                      scheduler_outputs: SchedulerOutputs, is_async: bool,
                      is_last_step: bool,
                      is_first_step_output: Optional[bool]):
        self.output_queue.append(
            OutputData(outputs=outputs,
                       seq_group_metadata_list=seq_group_metadata_list,
                       scheduler_outputs=scheduler_outputs,
                       is_async=is_async,
                       is_last_step=is_last_step,
                       is_first_step_output=is_first_step_output,
                       skip=[]))


class LLMEngine:
    """An LLM engine that receives requests and generates texts.

    This is the main class for the vLLM engine. It receives requests
    from clients and generates texts from the LLM. It includes a tokenizer, a
    language model (possibly distributed across multiple GPUs), and GPU memory
    space allocated for intermediate states (aka KV cache). This class utilizes
    iteration-level scheduling and efficient memory management to maximize the
    serving throughput.

    The :class:`~vllm.LLM` class wraps this class for offline batched inference
    and the :class:`AsyncLLMEngine` class wraps this class for online serving.

    The config arguments are derived from :class:`~vllm.EngineArgs`. (See
    :ref:`engine_args`)

    Args:
        model_config: The configuration related to the LLM model.
        cache_config: The configuration related to the KV cache memory
            management.
        parallel_config: The configuration related to distributed execution.
        scheduler_config: The configuration related to the request scheduler.
        device_config: The configuration related to the device.
        lora_config (Optional): The configuration related to serving multi-LoRA.
        speculative_config (Optional): The configuration related to speculative
            decoding.
        executor_class: The model executor class for managing distributed
            execution.
        prompt_adapter_config (Optional): The configuration related to serving
            prompt adapters.
        log_stats: Whether to log statistics.
        usage_context: Specified entry point, used for usage info collection.
    """

    DO_VALIDATE_OUTPUT: ClassVar[bool] = False
    """A flag to toggle whether to validate the type of request output."""

    @classmethod
    @contextmanager
    def enable_output_validation(cls):
        cls.DO_VALIDATE_OUTPUT = True

        yield

        cls.DO_VALIDATE_OUTPUT = False

    @classmethod
    def validate_output(
        cls,
        output: object,
        output_type: Type[_O],
    ) -> _O:
        do_validate = cls.DO_VALIDATE_OUTPUT

        if ((TYPE_CHECKING or do_validate)
                and not isinstance(output, output_type)):
            raise TypeError(f"Expected output of type {output_type}, "
                            f"but found type {type(output)}")

        return cast(_O, output)

    @classmethod
    def validate_outputs(
        cls,
        outputs: GenericSequence[object],
        output_type: Type[_O],
    ) -> List[_O]:
        do_validate = cls.DO_VALIDATE_OUTPUT

        outputs_: List[_O]
        if TYPE_CHECKING or do_validate:
            outputs_ = []
            for output in outputs:
                if not isinstance(output, output_type):
                    raise TypeError(f"Expected output of type {output_type}, "
                                    f"but found type {type(output)}")

                outputs_.append(output)
        else:
            outputs_ = outputs

        return outputs_

    tokenizer: Optional[BaseTokenizerGroup]

    def __init__(
        self,
        vllm_config: VllmConfig,
        executor_class: Type[ExecutorBase],
        log_stats: bool,
        usage_context: UsageContext = UsageContext.ENGINE_CONTEXT,
        stat_loggers: Optional[Dict[str, StatLoggerBase]] = None,
        input_registry: InputRegistry = INPUT_REGISTRY,
        mm_registry: MultiModalRegistry = MULTIMODAL_REGISTRY,
        use_cached_outputs: bool = False,
    ) -> None:

        self.model_config = vllm_config.model_config
        self.cache_config = vllm_config.cache_config
        self.lora_config = vllm_config.lora_config
        self.parallel_config = vllm_config.parallel_config
        self.scheduler_config = vllm_config.scheduler_config
        self.device_config = vllm_config.device_config
        self.speculative_config = vllm_config.speculative_config  # noqa
        self.load_config = vllm_config.load_config
        self.decoding_config = vllm_config.decoding_config or DecodingConfig(  # noqa
        )
        self.prompt_adapter_config = vllm_config.prompt_adapter_config  # noqa
        self.observability_config = vllm_config.observability_config or ObservabilityConfig(  # noqa
        )

        logger.info(
            "Initializing an LLM engine (v%s) with config: "
            "model=%r, speculative_config=%r, tokenizer=%r, "
            "skip_tokenizer_init=%s, tokenizer_mode=%s, revision=%s, "
            "override_neuron_config=%s, tokenizer_revision=%s, "
            "trust_remote_code=%s, dtype=%s, max_seq_len=%d, "
            "download_dir=%r, load_format=%s, tensor_parallel_size=%d, "
            "pipeline_parallel_size=%d, "
            "disable_custom_all_reduce=%s, quantization=%s, "
            "weights_load_device=%s, enforce_eager=%s, kv_cache_dtype=%s, "
            "quantization_param_path=%s, device_config=%s, "
            "decoding_config=%r, observability_config=%r, "
            "seed=%d, served_model_name=%s, "
            "num_scheduler_steps=%d, chunked_prefill_enabled=%s "
            "multi_step_stream_outputs=%s, enable_prefix_caching=%s, "
            "use_async_output_proc=%s, use_cached_outputs=%s, "
            "mm_processor_kwargs=%s, pooler_config=%r,"
            "compilation_config=%r",
            VLLM_VERSION,
<<<<<<< HEAD
            model_config.model,
            speculative_config,
            model_config.tokenizer,
            model_config.skip_tokenizer_init,
            model_config.tokenizer_mode,
            model_config.revision,
            model_config.override_neuron_config,
            model_config.tokenizer_revision,
            model_config.trust_remote_code,
            model_config.dtype,
            model_config.max_model_len,
            load_config.download_dir,
            load_config.load_format,
            parallel_config.tensor_parallel_size,
            parallel_config.pipeline_parallel_size,
            parallel_config.disable_custom_all_reduce,
            model_config.quantization,
            load_config.device,
            model_config.enforce_eager,
            cache_config.cache_dtype,
            model_config.quantization_param_path,
            device_config.device,
            decoding_config,
            observability_config,
            model_config.seed,
            model_config.served_model_name,
            scheduler_config.num_scheduler_steps,
            scheduler_config.chunked_prefill_enabled,
            scheduler_config.multi_step_stream_outputs,
            cache_config.enable_prefix_caching,
            model_config.use_async_output_proc,
=======
            self.model_config.model,
            self.speculative_config,
            self.model_config.tokenizer,
            self.model_config.skip_tokenizer_init,
            self.model_config.tokenizer_mode,
            self.model_config.revision,
            self.model_config.override_neuron_config,
            self.model_config.tokenizer_revision,
            self.model_config.trust_remote_code,
            self.model_config.dtype,
            self.model_config.max_model_len,
            self.load_config.download_dir,
            self.load_config.load_format,
            self.parallel_config.tensor_parallel_size,
            self.parallel_config.pipeline_parallel_size,
            self.parallel_config.disable_custom_all_reduce,
            self.model_config.quantization,
            self.model_config.enforce_eager,
            self.cache_config.cache_dtype,
            self.model_config.quantization_param_path,
            self.device_config.device,
            self.decoding_config,
            self.observability_config,
            self.model_config.seed,
            self.model_config.served_model_name,
            self.scheduler_config.num_scheduler_steps,
            self.scheduler_config.chunked_prefill_enabled,
            self.scheduler_config.multi_step_stream_outputs,
            self.cache_config.enable_prefix_caching,
            self.model_config.use_async_output_proc,
>>>>>>> a4c4daf3
            use_cached_outputs,
            self.model_config.mm_processor_kwargs,
            self.model_config.pooler_config,
            vllm_config.compilation_config,
        )
        # TODO(woosuk): Print more configs in debug mode.

        self.log_stats = log_stats
        self.use_cached_outputs = use_cached_outputs

        if not self.model_config.skip_tokenizer_init:
            self.tokenizer = self._init_tokenizer()
            self.detokenizer = Detokenizer(self.tokenizer)
            tokenizer_group = self.get_tokenizer_group()
        else:
            self.tokenizer = None
            self.detokenizer = None
            tokenizer_group = None

        # Ensure that the function doesn't contain a reference to self,
        # to avoid engine GC issues
        def get_tokenizer_for_seq(sequence: Sequence) -> AnyTokenizer:
            assert tokenizer_group, ("tokenizer_group cannot be None, "
                                     "make sure skip_tokenizer_init is False")
            return tokenizer_group.get_lora_tokenizer(sequence.lora_request)

        self.seq_counter = Counter()
        self.generation_config_fields = _load_generation_config_dict(
            self.model_config)

        self.input_preprocessor = InputPreprocessor(self.model_config,
                                                    self.tokenizer,
                                                    mm_registry)

        self.input_registry = input_registry
        self.input_processor = input_registry.create_input_processor(
            self.model_config)

        self.model_executor = executor_class(vllm_config=vllm_config, )

        if self.model_config.task != "embedding":
            self._initialize_kv_caches()

        # If usage stat is enabled, collect relevant info.
        if is_usage_stats_enabled():
            from vllm.model_executor.model_loader import (
                get_architecture_class_name)
            usage_message.report_usage(
                get_architecture_class_name(self.model_config),
                usage_context,
                extra_kvs={
                    # Common configuration
                    "dtype":
                    str(self.model_config.dtype),
                    "tensor_parallel_size":
                    self.parallel_config.tensor_parallel_size,
                    "block_size":
                    self.cache_config.block_size,
                    "gpu_memory_utilization":
                    self.cache_config.gpu_memory_utilization,

                    # Quantization
                    "quantization":
                    self.model_config.quantization,
                    "kv_cache_dtype":
                    str(self.cache_config.cache_dtype),

                    # Feature flags
                    "enable_lora":
                    bool(self.lora_config),
                    "enable_prompt_adapter":
                    bool(self.prompt_adapter_config),
                    "enable_prefix_caching":
                    self.cache_config.enable_prefix_caching,
                    "enforce_eager":
                    self.model_config.enforce_eager,
                    "disable_custom_all_reduce":
                    self.parallel_config.disable_custom_all_reduce,
                })

        if self.tokenizer:
            # Ping the tokenizer to ensure liveness if it runs in a
            # different process.
            self.tokenizer.ping()

        self.cached_scheduler_outputs = [
            SchedulerOutputState()
            for _ in range(self.parallel_config.pipeline_parallel_size)
        ]

        self.scheduler_contexts = [
            SchedulerContext(multi_step_stream_outputs=self.scheduler_config.
                             multi_step_stream_outputs)
            for _ in range(self.parallel_config.pipeline_parallel_size)
        ]

        if self.model_config.use_async_output_proc:
            process_model_outputs = weak_bind(self._process_model_outputs)

            self.async_callbacks = [
                partial(process_model_outputs,
                        ctx=self.scheduler_contexts[v_id])
                for v_id in range(self.parallel_config.pipeline_parallel_size)
            ]
        else:
            self.async_callbacks = []

        # Currently used by AsyncLLMEngine to ensure quick append
        # of request outputs to asyncio queues
        self.process_request_outputs_callback: Optional[Callable] = None

        # Create the scheduler.
        # NOTE: the cache_config here have been updated with the numbers of
        # GPU and CPU blocks, which are profiled in the distributed executor.
        self.scheduler = [
            Scheduler(
                self.scheduler_config, self.cache_config, self.lora_config,
                self.parallel_config.pipeline_parallel_size,
                self.async_callbacks[v_id]
                if self.model_config.use_async_output_proc else None)
            for v_id in range(self.parallel_config.pipeline_parallel_size)
        ]

        # Metric Logging.
        if self.log_stats:
            if stat_loggers is not None:
                self.stat_loggers = stat_loggers
            else:
                # Lazy import for prometheus multiprocessing.
                # We need to set PROMETHEUS_MULTIPROC_DIR environment variable
                # before prometheus_client is imported.
                # See https://prometheus.github.io/client_python/multiprocess/
                from vllm.engine.metrics import (LoggingStatLogger,
                                                 PrometheusStatLogger)

                self.stat_loggers = {
                    "logging":
                    LoggingStatLogger(
                        local_interval=_LOCAL_LOGGING_INTERVAL_SEC),
                    "prometheus":
                    PrometheusStatLogger(
                        local_interval=_LOCAL_LOGGING_INTERVAL_SEC,
                        labels=dict(
                            model_name=self.model_config.served_model_name),
                        max_model_len=self.model_config.max_model_len),
                }
                self.stat_loggers["prometheus"].info("cache_config",
                                                     self.cache_config)

        self.tracer = None
        if self.observability_config.otlp_traces_endpoint:
            self.tracer = init_tracer(
                "vllm.llm_engine",
                self.observability_config.otlp_traces_endpoint)

        # Create sequence output processor, e.g. for beam search or
        # speculative decoding.
        self.output_processor = (
            SequenceGroupOutputProcessor.create_output_processor(
                self.scheduler_config,
                self.detokenizer,
                self.scheduler,
                self.seq_counter,
                get_tokenizer_for_seq,
                stop_checker=StopChecker(
                    self.scheduler_config.max_model_len,
                    get_tokenizer_for_seq,
                ),
            ))

        self.seq_id_to_seq_group: Dict[str, SequenceGroupBase] = {}

    def _initialize_kv_caches(self) -> None:
        """Initialize the KV cache in the worker(s).

        The workers will determine the number of blocks in both the GPU cache
        and the swap CPU cache.
        """
        num_gpu_blocks, num_cpu_blocks = (
            self.model_executor.determine_num_available_blocks())

        if self.cache_config.num_gpu_blocks_override is not None:
            num_gpu_blocks_override = self.cache_config.num_gpu_blocks_override
            logger.info(
                "Overriding num_gpu_blocks=%d with "
                "num_gpu_blocks_override=%d", num_gpu_blocks,
                num_gpu_blocks_override)
            num_gpu_blocks = num_gpu_blocks_override

        self.cache_config.num_gpu_blocks = num_gpu_blocks
        self.cache_config.num_cpu_blocks = num_cpu_blocks

        self.model_executor.initialize_cache(num_gpu_blocks, num_cpu_blocks)

    @classmethod
    def _get_executor_cls(cls,
                          engine_config: VllmConfig) -> Type[ExecutorBase]:
        distributed_executor_backend = (
            engine_config.parallel_config.distributed_executor_backend)
        # Initialize the cluster and specify the executor class.
        if isinstance(distributed_executor_backend, type):
            if not issubclass(distributed_executor_backend, ExecutorBase):
                raise TypeError(
                    "distributed_executor_backend must be a subclass of "
                    f"ExecutorBase. Got {distributed_executor_backend}.")
            if distributed_executor_backend.uses_ray:  # type: ignore
                initialize_ray_cluster(engine_config.parallel_config)
            executor_class = distributed_executor_backend
        elif engine_config.device_config.device_type == "neuron":
            from vllm.executor.neuron_executor import NeuronExecutor
            executor_class = NeuronExecutor
        elif engine_config.device_config.device_type == "tpu":
            if distributed_executor_backend == "ray":
                initialize_ray_cluster(engine_config.parallel_config)
                from vllm.executor.ray_tpu_executor import RayTPUExecutor
                executor_class = RayTPUExecutor
            else:
                assert distributed_executor_backend is None
                from vllm.executor.tpu_executor import TPUExecutor
                executor_class = TPUExecutor
        elif engine_config.device_config.device_type == "cpu":
            from vllm.executor.cpu_executor import CPUExecutor
            executor_class = CPUExecutor
        elif engine_config.device_config.device_type == "hpu":
            if distributed_executor_backend == "ray":
                initialize_ray_cluster(engine_config.parallel_config)
                from vllm.executor.ray_hpu_executor import RayHPUExecutor
                executor_class = RayHPUExecutor
            else:
                from vllm.executor.hpu_executor import HPUExecutor
                executor_class = HPUExecutor
        elif engine_config.device_config.device_type == "openvino":
            from vllm.executor.openvino_executor import OpenVINOExecutor
            executor_class = OpenVINOExecutor
        elif engine_config.device_config.device_type == "xpu":
            if distributed_executor_backend == "ray":
                initialize_ray_cluster(engine_config.parallel_config)
                from vllm.executor.ray_xpu_executor import RayXPUExecutor
                executor_class = RayXPUExecutor
            elif distributed_executor_backend == "mp":
                # FIXME(kunshang):
                # spawn needs calling `if __name__ == '__main__':``
                # fork is not supported for xpu start new process.
                logger.error(
                    "Both start methods (spawn and fork) have issue "
                    "on XPU if you use mp backend, Please try ray instead.")
            else:
                from vllm.executor.xpu_executor import XPUExecutor
                executor_class = XPUExecutor
        elif distributed_executor_backend == "ray":
            initialize_ray_cluster(engine_config.parallel_config)
            from vllm.executor.ray_gpu_executor import RayGPUExecutor
            executor_class = RayGPUExecutor
        elif distributed_executor_backend == "mp":
            from vllm.executor.multiproc_gpu_executor import (
                MultiprocessingGPUExecutor)
            assert not envs.VLLM_USE_RAY_SPMD_WORKER, (
                "multiprocessing distributed executor backend does not "
                "support VLLM_USE_RAY_SPMD_WORKER=1")
            executor_class = MultiprocessingGPUExecutor
        else:
            from vllm.executor.gpu_executor import GPUExecutor
            executor_class = GPUExecutor
        return executor_class

    @classmethod
    def from_engine_args(
        cls,
        engine_args: EngineArgs,
        usage_context: UsageContext = UsageContext.ENGINE_CONTEXT,
        stat_loggers: Optional[Dict[str, StatLoggerBase]] = None,
    ) -> "LLMEngine":
        """Creates an LLM engine from the engine arguments."""
        # Create the engine configs.
        engine_config = engine_args.create_engine_config(usage_context)
        executor_class = cls._get_executor_cls(engine_config)
        # Create the LLM engine.
        engine = cls(
            vllm_config=engine_config,
            executor_class=executor_class,
            log_stats=not engine_args.disable_log_stats,
            usage_context=usage_context,
            stat_loggers=stat_loggers,
        )

        return engine

    def __reduce__(self):
        # This is to ensure that the LLMEngine is not referenced in
        # the closure used to initialize Ray worker actors
        raise RuntimeError("LLMEngine should not be pickled!")

    def __del__(self):
        # Shutdown model executor when engine is garbage collected
        # Use getattr since __init__ can fail before the field is set
        if model_executor := getattr(self, "model_executor", None):
            model_executor.shutdown()

    def get_tokenizer_group(
        self,
        group_type: Type[_G] = BaseTokenizerGroup,
    ) -> _G:
        tokenizer_group = self.tokenizer

        if tokenizer_group is None:
            raise ValueError("Unable to get tokenizer because "
                             "skip_tokenizer_init is True")
        if not isinstance(tokenizer_group, group_type):
            raise TypeError("Invalid type of tokenizer group. "
                            f"Expected type: {group_type}, but "
                            f"found type: {type(tokenizer_group)}")

        return tokenizer_group

    def get_tokenizer(
        self,
        lora_request: Optional[LoRARequest] = None,
    ) -> AnyTokenizer:
        return self.get_tokenizer_group().get_lora_tokenizer(lora_request)

    def _init_tokenizer(self) -> BaseTokenizerGroup:
        return init_tokenizer_from_configs(
            model_config=self.model_config,
            scheduler_config=self.scheduler_config,
            parallel_config=self.parallel_config,
            enable_lora=bool(self.lora_config))

    def _verify_args(self) -> None:
        self.model_config.verify_with_parallel_config(self.parallel_config)
        self.cache_config.verify_with_parallel_config(self.parallel_config)
        if self.lora_config:
            self.lora_config.verify_with_model_config(self.model_config)
            self.lora_config.verify_with_scheduler_config(
                self.scheduler_config)
        if self.prompt_adapter_config:
            self.prompt_adapter_config.verify_with_model_config(
                self.model_config)

    def _add_processed_request(
        self,
        request_id: str,
        processed_inputs: ProcessorInputs,
        params: Union[SamplingParams, PoolingParams],
        arrival_time: float,
        lora_request: Optional[LoRARequest],
        prompt_adapter_request: Optional[PromptAdapterRequest],
        trace_headers: Optional[Mapping[str, str]] = None,
        priority: int = 0,
    ) -> Optional[SequenceGroup]:
        """Add a processed request to the engine's request pool.
        return the created sequence group.
        """
        if isinstance(params, SamplingParams) and params.n > 1:
            ParallelSampleSequenceGroup.add_request(
                request_id,
                self,
                params,
                processed_inputs=processed_inputs,
                arrival_time=arrival_time,
                lora_request=lora_request,
                trace_headers=trace_headers,
                prompt_adapter_request=prompt_adapter_request,
                priority=priority,
            )
            return None

        self._validate_model_inputs(processed_inputs, lora_request)
        # Create the sequences.
        block_size = self.cache_config.block_size
        seq_id = next(self.seq_counter)
        eos_token_id = self.input_preprocessor.get_eos_token_id(lora_request)

        if is_encoder_decoder_inputs(processed_inputs):
            decoder_inputs = processed_inputs["decoder"]
            encoder_inputs = processed_inputs["encoder"]
        else:
            decoder_inputs = processed_inputs
            encoder_inputs = None

        seq = Sequence(seq_id, decoder_inputs, block_size, eos_token_id,
                       lora_request, prompt_adapter_request)

        encoder_seq = (None if encoder_inputs is None else Sequence(
            seq_id, encoder_inputs, block_size, eos_token_id, lora_request,
            prompt_adapter_request))

        # Create a SequenceGroup based on SamplingParams or PoolingParams
        if isinstance(params, SamplingParams):
            seq_group = self._create_sequence_group_with_sampling(
                request_id,
                seq,
                params,
                arrival_time=arrival_time,
                lora_request=lora_request,
                trace_headers=trace_headers,
                prompt_adapter_request=prompt_adapter_request,
                encoder_seq=encoder_seq,
                priority=priority)
        elif isinstance(params, PoolingParams):
            seq_group = self._create_sequence_group_with_pooling(
                request_id,
                seq,
                params,
                arrival_time=arrival_time,
                lora_request=lora_request,
                prompt_adapter_request=prompt_adapter_request,
                encoder_seq=encoder_seq,
                priority=priority)
        else:
            raise ValueError(
                "Either SamplingParams or PoolingParams must be provided.")

        # Add the sequence group to the scheduler with least unfinished seqs.
        costs = [
            scheduler.get_num_unfinished_seq_groups()
            for scheduler in self.scheduler
        ]
        min_cost_scheduler = self.scheduler[costs.index(min(costs))]
        min_cost_scheduler.add_seq_group(seq_group)

        return seq_group

    def stop_remote_worker_execution_loop(self) -> None:
        self.model_executor.stop_remote_worker_execution_loop()

    @overload  # DEPRECATED
    def add_request(
        self,
        request_id: str,
        *,
        inputs: PromptType,
        params: Union[SamplingParams, PoolingParams],
        arrival_time: Optional[float] = None,
        lora_request: Optional[LoRARequest] = None,
        trace_headers: Optional[Mapping[str, str]] = None,
        prompt_adapter_request: Optional[PromptAdapterRequest] = None,
        priority: int = 0,
    ) -> None:
        ...

    @overload
    def add_request(
        self,
        request_id: str,
        prompt: PromptType,
        params: Union[SamplingParams, PoolingParams],
        arrival_time: Optional[float] = None,
        lora_request: Optional[LoRARequest] = None,
        trace_headers: Optional[Mapping[str, str]] = None,
        prompt_adapter_request: Optional[PromptAdapterRequest] = None,
        priority: int = 0,
    ) -> None:
        ...

    @deprecate_kwargs(
        "inputs",
        additional_message="Please use the 'prompt' parameter instead.",
    )
    def add_request(
            self,
            request_id: str,
            prompt: Optional[PromptType] = None,
            params: Optional[Union[SamplingParams, PoolingParams]] = None,
            arrival_time: Optional[float] = None,
            lora_request: Optional[LoRARequest] = None,
            trace_headers: Optional[Mapping[str, str]] = None,
            prompt_adapter_request: Optional[PromptAdapterRequest] = None,
            priority: int = 0,
            *,
            inputs: Optional[PromptType] = None,  # DEPRECATED
    ) -> None:
        """Add a request to the engine's request pool.

        The request is added to the request pool and will be processed by the
        scheduler as `engine.step()` is called. The exact scheduling policy is
        determined by the scheduler.

        Args:
            request_id: The unique ID of the request.
            prompt: The prompt to the LLM. See :class:`~vllm.inputs.PromptType`
                for more details about the format of each input.
            params: Parameters for sampling or pooling.
                :class:`~vllm.SamplingParams` for text generation.
                :class:`~vllm.PoolingParams` for pooling.
            arrival_time: The arrival time of the request. If None, we use
                the current monotonic time.
            trace_headers: OpenTelemetry trace headers.
            priority: The priority of the request.
                Only applicable with priority scheduling.

        Details:
            - Set arrival_time to the current time if it is None.
            - Set prompt_token_ids to the encoded prompt if it is None.
            - Create `n` number of :class:`~vllm.Sequence` objects.
            - Create a :class:`~vllm.SequenceGroup` object
              from the list of :class:`~vllm.Sequence`.
            - Add the :class:`~vllm.SequenceGroup` object to the scheduler.

        Example:
            >>> # initialize engine
            >>> engine = LLMEngine.from_engine_args(engine_args)
            >>> # set request arguments
            >>> example_prompt = "Who is the president of the United States?"
            >>> sampling_params = SamplingParams(temperature=0.0)
            >>> request_id = 0
            >>>
            >>> # add the request to the engine
            >>> engine.add_request(
            >>>    str(request_id),
            >>>    example_prompt,
            >>>    SamplingParams(temperature=0.0))
            >>> # continue the request processing
            >>> ...
        """
        if inputs is not None:
            prompt = inputs
        assert prompt is not None and params is not None

        if lora_request is not None and not self.lora_config:
            raise ValueError(f"Got lora_request {lora_request} but LoRA is "
                             "not enabled!")

        if priority != 0 and not self.scheduler_config.policy == "priority":
            raise ValueError(f"Got priority {priority} but "
                             "Priority scheduling is not enabled.")

        if isinstance(params, SamplingParams) \
            and (params.guided_decoding or params.logits_processors) \
            and self.scheduler_config.num_scheduler_steps > 1:
            raise ValueError(
                "Guided decoding and logits processors are not supported "
                "in multi-step decoding")

        if arrival_time is None:
            arrival_time = time.time()

        if self.tokenizer is not None:
            self._validate_token_prompt(
                prompt,
                tokenizer=self.get_tokenizer(lora_request=lora_request))

        preprocessed_inputs = self.input_preprocessor.preprocess(
            prompt,
            request_id=request_id,
            lora_request=lora_request,
            prompt_adapter_request=prompt_adapter_request,
        )
        processed_inputs = self.input_processor(preprocessed_inputs)

        self._add_processed_request(
            request_id=request_id,
            processed_inputs=processed_inputs,
            params=params,
            arrival_time=arrival_time,
            lora_request=lora_request,
            prompt_adapter_request=prompt_adapter_request,
            trace_headers=trace_headers,
            priority=priority,
        )

    def _validate_token_prompt(self, prompt: PromptType,
                               tokenizer: AnyTokenizer):
        # Guard against out-of-vocab tokens.
        # For some tokenizers, tokenizer.decode will happily return empty text
        # for token ids that are out of vocab, and we don't detect token ids
        # that are greater than the max token id before running the model.
        # However, these token ids will later crash a cuda kernel at runtime
        # with an index out of bounds error. This will crash the entire engine.
        # This needs to happen before multimodal input pre-processing, which
        # may add dummy <image> tokens that aren't part of the tokenizer's
        # vocabulary.
        if is_token_prompt(prompt):
            prompt_ids = prompt["prompt_token_ids"]
            if len(prompt_ids) == 0:
                # Empty prompt check is handled later
                return
            max_input_id = max(prompt_ids)
            if max_input_id > tokenizer.max_token_id:
                raise ValueError(
                    "Token id {} is out of vocabulary".format(max_input_id))

    def _create_sequence_group_with_sampling(
        self,
        request_id: str,
        seq: Sequence,
        sampling_params: SamplingParams,
        arrival_time: float,
        lora_request: Optional[LoRARequest],
        trace_headers: Optional[Mapping[str, str]] = None,
        prompt_adapter_request: Optional[PromptAdapterRequest] = None,
        encoder_seq: Optional[Sequence] = None,
        priority: int = 0,
    ) -> SequenceGroup:
        """Creates a SequenceGroup with SamplingParams."""
        max_logprobs = self.get_model_config().max_logprobs
        if (sampling_params.logprobs
                and sampling_params.logprobs > max_logprobs) or (
                    sampling_params.prompt_logprobs
                    and sampling_params.prompt_logprobs > max_logprobs):
            raise ValueError(f"Cannot request more than "
                             f"{max_logprobs} logprobs.")

        sampling_params = self._build_logits_processors(
            sampling_params, lora_request)

        # Defensive copy of SamplingParams, which are used by the sampler,
        # this doesn't deep-copy LogitsProcessor objects
        sampling_params = sampling_params.clone()

        sampling_params.update_from_generation_config(
            self.generation_config_fields, seq.eos_token_id)

        # Create the sequence group.
        seq_group = SequenceGroup(
            request_id=request_id,
            seqs=[seq],
            arrival_time=arrival_time,
            sampling_params=sampling_params,
            lora_request=lora_request,
            trace_headers=trace_headers,
            prompt_adapter_request=prompt_adapter_request,
            encoder_seq=encoder_seq,
            priority=priority)

        return seq_group

    def _create_sequence_group_with_pooling(
        self,
        request_id: str,
        seq: Sequence,
        pooling_params: PoolingParams,
        arrival_time: float,
        lora_request: Optional[LoRARequest],
        prompt_adapter_request: Optional[PromptAdapterRequest],
        encoder_seq: Optional[Sequence] = None,
        priority: int = 0,
    ) -> SequenceGroup:
        """Creates a SequenceGroup with PoolingParams."""
        # Defensive copy of PoolingParams, which are used by the pooler
        pooling_params = pooling_params.clone()
        # Create the sequence group.
        seq_group = SequenceGroup(
            request_id=request_id,
            seqs=[seq],
            arrival_time=arrival_time,
            lora_request=lora_request,
            pooling_params=pooling_params,
            prompt_adapter_request=prompt_adapter_request,
            encoder_seq=encoder_seq,
            priority=priority)
        return seq_group

    def abort_request(self, request_id: Union[str, Iterable[str]]) -> None:
        """Aborts a request(s) with the given ID.

        Args:
            request_id: The ID(s) of the request to abort.

        Details:
            - Refer to the
              :meth:`~vllm.core.scheduler.Scheduler.abort_seq_group`
              from class :class:`~vllm.core.scheduler.Scheduler`.

        Example:
            >>> # initialize engine and add a request with request_id
            >>> request_id = str(0)
            >>> # abort the request
            >>> engine.abort_request(request_id)
        """
        for scheduler in self.scheduler:
            scheduler.abort_seq_group(request_id)

    def get_model_config(self) -> ModelConfig:
        """Gets the model configuration."""
        return self.model_config

    def get_parallel_config(self) -> ParallelConfig:
        """Gets the parallel configuration."""
        return self.parallel_config

    def get_decoding_config(self) -> DecodingConfig:
        """Gets the decoding configuration."""
        return self.decoding_config

    def get_scheduler_config(self) -> SchedulerConfig:
        """Gets the scheduler configuration."""
        return self.scheduler_config

    def get_lora_config(self) -> LoRAConfig:
        """Gets the LoRA configuration."""
        return self.lora_config

    def get_num_unfinished_requests(self) -> int:
        """Gets the number of unfinished requests."""
        return sum(scheduler.get_num_unfinished_seq_groups()
                   for scheduler in self.scheduler)

    def has_unfinished_requests(self) -> bool:
        """Returns True if there are unfinished requests."""
        return any(scheduler.has_unfinished_seqs()
                   for scheduler in self.scheduler)

    def has_unfinished_requests_for_virtual_engine(
            self, virtual_engine: int) -> bool:
        """
        Returns True if there are unfinished requests for the virtual engine.
        """
        return self.scheduler[virtual_engine].has_unfinished_seqs()

    @staticmethod
    def _process_sequence_group_outputs(
        seq_group: SequenceGroup,
        outputs: List[EmbeddingSequenceGroupOutput],
    ) -> None:
        seq_group.embeddings = outputs[0].embeddings

        for seq in seq_group.get_seqs():
            seq.status = SequenceStatus.FINISHED_STOPPED

        return

    def _update_num_computed_tokens_for_multi_step_prefill(
            self, seq_group: SequenceGroup,
            seq_group_meta: SequenceGroupMetadata,
            is_first_step_output: Optional[bool]):
        """
        This function updates num_computed_tokens for prompt sequences
        when Multi-Step is enabled.

        seq_group: SequenceGroup to update the num_computed_tokens for. 
        seq_group_meta: Metadata of the given SequenceGroup.
        is_first_step_output: Optional[bool] - 
            When available, is_first_step_output indicates if the appended
            output token is the output of the first-step in multi-step.
            A value of None indicates that outputs from all steps in
            in multi-step are submitted in a single burst.
        """

        assert self.scheduler_config.is_multi_step

        if not seq_group_meta.is_prompt:
            # num_computed_token updates for multi-step decodes happen after
            # the tokens are appended to the sequence.
            return

        do_update: bool = False
        if self.scheduler_config.chunked_prefill_enabled:
            # In multi-step + chunked-prefill case, the prompt sequences
            # that are scheduled are fully processed in the first step.
            do_update = is_first_step_output is None or is_first_step_output
        else:
            # Normal multi-step decoding case. In this case prompt-sequences
            # are actually single-stepped. Always update in this case.
            assert seq_group.state.num_steps == 1
            do_update = True

        if do_update:
            seq_group.update_num_computed_tokens(
                seq_group_meta.token_chunk_size)

    def _process_model_outputs(self,
                               ctx: SchedulerContext,
                               request_id: Optional[str] = None) -> None:
        """Apply the model output to the sequences in the scheduled seq groups
        and return responses.

        ctx: The virtual engine context to work on
        request_id: If provided, then only this request is going to be processed
        """

        now = time.time()

        if len(ctx.output_queue) == 0:
            return None

        # Get pending async postprocessor
        if request_id:
            # When we process only one request, no pop is required
            # (since later we will process all of the rest)
            (outputs, seq_group_metadata_list, scheduler_outputs, is_async,
             is_last_step, is_first_step_output, skip) = ctx.output_queue[0]
        else:
            (outputs, seq_group_metadata_list, scheduler_outputs, is_async,
             is_last_step, is_first_step_output,
             skip) = ctx.output_queue.popleft()

        # Sanity check
        assert len(seq_group_metadata_list) == len(
            scheduler_outputs.scheduled_seq_groups)

        has_multiple_outputs: bool = len(outputs) > 1
        outputs_by_sequence_group: List[List[SequenceGroupOutput]]
        if has_multiple_outputs:
            assert self.scheduler_config.is_multi_step or \
                     self.speculative_config
            # Organize outputs by [step][sequence group] instead of
            # [sequence group][step].
            outputs_by_sequence_group = create_output_by_sequence_group(
                outputs, num_seq_groups=len(seq_group_metadata_list))
            # We have outputs for multiple steps submitted in a single burst,
            # so invalidate is_first_step_output.
            is_first_step_output = None
        else:
            outputs_by_sequence_group = outputs

        # Determine the requests we need to operate on
        if request_id:
            indices = []
            for i, seq_group_meta in enumerate(seq_group_metadata_list):
                if seq_group_meta.request_id == request_id:
                    assert i not in skip  # Cannot be called twice
                    indices.append(i)
                    break

            # If the request_id was not found, then it means that
            # this is a new request that has no pending async
            # postprocessor
            if not indices:
                return
        else:
            indices = range(len(seq_group_metadata_list))  # type: ignore

        finished_before: List[int] = []
        finished_now: List[int] = []
        for i in indices:
            if i in skip:
                continue

            seq_group_meta = seq_group_metadata_list[i]
            scheduled_seq_group = scheduler_outputs.scheduled_seq_groups[i]

            seq_group: SequenceGroup = scheduled_seq_group.seq_group

            if seq_group.is_finished():
                finished_before.append(i)
                continue

            output: List[SequenceGroupOutput]
            if has_multiple_outputs:
                output = outputs_by_sequence_group[i]
            else:
                output = [outputs_by_sequence_group[0][i]]

            if not is_async:
                if self.scheduler_config.is_multi_step:
                    # Updates happen only if the sequence is prefill
                    self._update_num_computed_tokens_for_multi_step_prefill(
                        seq_group, seq_group_meta, is_first_step_output)
                else:
                    seq_group.update_num_computed_tokens(
                        seq_group_meta.token_chunk_size or 0)

            if outputs:
                for o in outputs:
                    if (isinstance(o, SamplerOutput)
                            and seq_group.metrics is not None):
                        if seq_group.metrics.model_forward_time is not None:
                            seq_group.metrics.model_forward_time += (
                                o.model_forward_time or 0)
                        else:
                            seq_group.metrics.model_forward_time = (
                                o.model_forward_time)
                        if seq_group.metrics.model_execute_time is not None:
                            seq_group.metrics.model_execute_time += (
                                o.model_execute_time or 0)
                        else:
                            seq_group.metrics.model_execute_time = (
                                o.model_execute_time)

            if self.model_config.task == "embedding":
                self._process_sequence_group_outputs(seq_group, output)
            else:
                self.output_processor.process_prompt_logprob(seq_group, output)
                if seq_group_meta.do_sample:
                    self.output_processor.process_outputs(
                        seq_group, output, is_async)

            if seq_group.is_finished():
                finished_now.append(i)

        # Generate outputs for the requests that finished this iteration
        for i in finished_now:
            scheduled_seq_group = scheduler_outputs.scheduled_seq_groups[i]

            seq_group = scheduled_seq_group.seq_group
            seq_group.maybe_set_first_token_time(now)
            request_output = RequestOutputFactory.create(
                seq_group,
                self.seq_id_to_seq_group,
                use_cache=self.use_cached_outputs)
            if request_output:
                ctx.request_outputs.append(request_output)

        # When we process a single request, we skip it for the next time,
        # and invoke the request output callback (if there was final output)
        if request_id:
            assert len(indices) == 1
            skip.append(indices[0])

            if (finished_now
                    and self.process_request_outputs_callback is not None):
                self.process_request_outputs_callback(ctx.request_outputs)
                ctx.request_outputs.clear()
            return

        # Free currently finished requests
        if finished_now:
            for scheduler in self.scheduler:
                scheduler.free_finished_seq_groups()

        # For multi-step without streaming, don't create outputs each iteration
        if not is_last_step and not ctx.multi_step_stream_outputs:
            # Immediately process request outputs here (if callback is given)
            if (finished_now
                    and self.process_request_outputs_callback is not None):
                self.process_request_outputs_callback(ctx.request_outputs)
                ctx.request_outputs.clear()
            return

        # Create the outputs
        for i in indices:
            if i in skip or i in finished_before or i in finished_now:
                continue  # Avoids double processing

            scheduled_seq_group = scheduler_outputs.scheduled_seq_groups[i]

            seq_group = scheduled_seq_group.seq_group
            seq_group.maybe_set_first_token_time(now)
            request_output = RequestOutputFactory.create(
                seq_group,
                self.seq_id_to_seq_group,
                use_cache=self.use_cached_outputs)
            if request_output:
                ctx.request_outputs.append(request_output)

        # For multi-step with streaming, create outputs each iteration
        if not is_last_step and ctx.multi_step_stream_outputs:
            # Immediately process request outputs here (if callback is given)
            if self.process_request_outputs_callback is not None:
                self.process_request_outputs_callback(ctx.request_outputs)
                ctx.request_outputs.clear()
            return

        for seq_group in scheduler_outputs.ignored_seq_groups:
            params = seq_group.sampling_params
            if params is not None and params.output_kind == (
                    RequestOutputKind.DELTA) and not seq_group.is_finished():
                continue

            request_output = RequestOutputFactory.create(
                seq_group,
                self.seq_id_to_seq_group,
                use_cache=self.use_cached_outputs,
            )
            if request_output:
                ctx.request_outputs.append(request_output)

        # Immediately process request outputs here (if callback is given)
        if (ctx.request_outputs
                and self.process_request_outputs_callback is not None):
            self.process_request_outputs_callback(ctx.request_outputs)
            ctx.request_outputs.clear()

        # For async case, we need to record the stats here.
        # For non-async case, the stats are done in the
        # LLMEngine/AsyncLLMEngine directly
        if is_async:
            # Log stats.
            self.do_log_stats(scheduler_outputs, outputs, finished_before,
                              skip)

            # Tracing
            self.do_tracing(scheduler_outputs, finished_before)

        return None

    def _advance_to_next_step(
            self, output: List[SamplerOutput],
            seq_group_metadata_list: List[SequenceGroupMetadata],
            scheduled_seq_groups: List[ScheduledSequenceGroup]) -> None:
        """Given model output from a single run, append the tokens to the
        sequences. This is normally done inside output processor, but it is
        required if the worker is to perform async forward pass to next step.
        """
        for seq_group_metadata, sequence_group_outputs, scheduled_seq_group in \
            zip(seq_group_metadata_list, output, scheduled_seq_groups):
            seq_group = scheduled_seq_group.seq_group

            if seq_group.is_finished():
                continue

            if self.scheduler_config.is_multi_step:
                # Updates happen only if the sequence is prefill
                self._update_num_computed_tokens_for_multi_step_prefill(
                    seq_group, seq_group_metadata,
                    seq_group.state.num_steps == 1)
            else:
                token_chunk_size = (seq_group_metadata.token_chunk_size
                                    if seq_group_metadata.token_chunk_size
                                    is not None else 0)
                seq_group.update_num_computed_tokens(token_chunk_size)

            if seq_group_metadata.do_sample:
                assert len(sequence_group_outputs.samples) == 1, (
                    "Async output processor expects a single sample"
                    " (i.e sampling_params.n == 1)")
                sample = sequence_group_outputs.samples[0]

                assert len(seq_group.seqs) == 1
                seq = seq_group.seqs[0]

                if self.scheduler_config.is_multi_step:
                    is_prefill_append = seq.data.get_num_uncomputed_tokens(
                    ) == 0
                    seq.append_token_id(sample.output_token, sample.logprobs)
                    if not is_prefill_append:
                        seq_group.update_num_computed_tokens(1)
                else:
                    seq.append_token_id(sample.output_token, sample.logprobs)

<<<<<<< HEAD
    def finish_measurements(self):
        self.model_executor.finish_measurements()

    def step(self) -> List[Union[RequestOutput, EmbeddingRequestOutput]]:
=======
    def step(self) -> List[Union[RequestOutput, PoolingRequestOutput]]:
>>>>>>> a4c4daf3
        """Performs one decoding iteration and returns newly generated results.

        .. figure:: https://i.imgur.com/sv2HssD.png
            :alt: Overview of the step function
            :align: center

            Overview of the step function.

        Details:
            - Step 1: Schedules the sequences to be executed in the next
              iteration and the token blocks to be swapped in/out/copy.

                - Depending on the scheduling policy,
                  sequences may be `preempted/reordered`.
                - A Sequence Group (SG) refer to a group of sequences
                  that are generated from the same prompt.

            - Step 2: Calls the distributed executor to execute the model.
            - Step 3: Processes the model output. This mainly includes:

                - Decodes the relevant outputs.
                - Updates the scheduled sequence groups with model outputs
                  based on its `sampling parameters` (`use_beam_search` or not).
                - Frees the finished sequence groups.

            - Finally, it creates and returns the newly generated results.

        Example:
            >>> # Please see the example/ folder for more detailed examples.
            >>>
            >>> # initialize engine and request arguments
            >>> engine = LLMEngine.from_engine_args(engine_args)
            >>> example_inputs = [(0, "What is LLM?",
            >>>    SamplingParams(temperature=0.0))]
            >>>
            >>> # Start the engine with an event loop
            >>> while True:
            >>>     if example_inputs:
            >>>         req_id, prompt, sampling_params = example_inputs.pop(0)
            >>>         engine.add_request(str(req_id),prompt,sampling_params)
            >>>
            >>>     # continue the request processing
            >>>     request_outputs = engine.step()
            >>>     for request_output in request_outputs:
            >>>         if request_output.finished:
            >>>             # return or show the request output
            >>>
            >>>     if not (engine.has_unfinished_requests() or example_inputs):
            >>>         break
        """
        if self.parallel_config.pipeline_parallel_size > 1:
            raise NotImplementedError(
                "Pipeline parallelism is only supported through AsyncLLMEngine "
                "as performance will be severely degraded otherwise.")

        # For llm_engine, there is no pipeline parallel support, so the engine
        # used is always 0.
        virtual_engine = 0

        # These are cached outputs from previous iterations. None if on first
        # iteration
        cached_outputs = self.cached_scheduler_outputs[virtual_engine]
        seq_group_metadata_list = cached_outputs.seq_group_metadata_list
        scheduler_outputs = cached_outputs.scheduler_outputs
        allow_async_output_proc = cached_outputs.allow_async_output_proc

        ctx = self.scheduler_contexts[virtual_engine]

        # Clear outputs for each new scheduler iteration
        ctx.request_outputs.clear()

        # Skip the scheduler if there are any remaining steps in the seq groups.
        # This ensures that the scheduler is only called again when the current
        # batch has completed.
        if not self._has_remaining_steps(seq_group_metadata_list):
            # Schedule iteration
            (seq_group_metadata_list, scheduler_outputs,
             allow_async_output_proc
             ) = self.scheduler[virtual_engine].schedule()

            ctx.seq_group_metadata_list = seq_group_metadata_list
            ctx.scheduler_outputs = scheduler_outputs

            finished_requests_ids = self.scheduler[
                virtual_engine].get_and_reset_finished_requests_ids()

            # Maybe switch from async mode to sync mode
            if not allow_async_output_proc and len(ctx.output_queue) > 0:
                self._process_model_outputs(ctx=ctx)

            if (self.scheduler_config.is_multi_step
                    and scheduler_outputs.num_lookahead_slots > 0):
                # cache the scheduler outputs for the next iteration if we have
                # lookahead slots
                self._cache_scheduler_outputs_for_multi_step(
                    virtual_engine, seq_group_metadata_list, scheduler_outputs,
                    allow_async_output_proc)
        else:
            finished_requests_ids = list()

        assert seq_group_metadata_list is not None
        assert scheduler_outputs is not None

        if not scheduler_outputs.is_empty():

            # Check if we have a cached last_output from the previous iteration.
            # For supporting PP this is probably the best way to pass the
            # sampled_token_ids, as a separate broadcast over all the PP stages
            # will cause one virtual engine's microbatch to block the pipeline.
            last_sampled_token_ids = \
                self._get_last_sampled_token_ids(virtual_engine)

            execute_model_req = ExecuteModelRequest(
                seq_group_metadata_list=seq_group_metadata_list,
                blocks_to_swap_in=scheduler_outputs.blocks_to_swap_in,
                blocks_to_swap_out=scheduler_outputs.blocks_to_swap_out,
                blocks_to_copy=scheduler_outputs.blocks_to_copy,
                num_lookahead_slots=scheduler_outputs.num_lookahead_slots,
                running_queue_size=scheduler_outputs.running_queue_size,
                finished_requests_ids=finished_requests_ids,
                # We use ExecuteModelRequest to pass the last sampled_token_ids
                # to each of the non-last PP stages for in-place prepare_input.
                last_sampled_token_ids=last_sampled_token_ids)

            if allow_async_output_proc:
                execute_model_req.async_callback = self.async_callbacks[
                    virtual_engine]

            outputs = self.model_executor.execute_model(
                execute_model_req=execute_model_req)

            # We need to do this here so that last step's sampled_token_ids can
            # be passed to the next iteration for PP.
            if self.scheduler_config.is_multi_step:
                self._update_cached_scheduler_output(virtual_engine, outputs)
        else:
            # Nothing scheduled => If there is pending async postprocessor,
            # then finish it here.
            if len(ctx.output_queue) > 0:
                self._process_model_outputs(ctx=ctx)
            # No outputs in this case
            outputs = []

        # Finish the current step for all the sequence groups.
        if self.scheduler_config.is_multi_step:
            for seq_group in seq_group_metadata_list:
                seq_group.finish_step()

        if not self._has_remaining_steps(seq_group_metadata_list):
            # clear the cache if we have finished all the steps.
            if self.scheduler_config.is_multi_step:
                self.cached_scheduler_outputs[0] = SchedulerOutputState()

            # is_first_step_output is True only when the num_steps of all
            # the sequences are 1. When the num_steps > 1,
            # multi_step_model_runner does the first-step output append.
            is_first_step_output: bool = False if not seq_group_metadata_list \
                else seq_group_metadata_list[0].state.num_steps == 1

            # Add results to the output_queue
            ctx.append_output(outputs=outputs,
                              seq_group_metadata_list=seq_group_metadata_list,
                              scheduler_outputs=scheduler_outputs,
                              is_async=allow_async_output_proc,
                              is_last_step=True,
                              is_first_step_output=is_first_step_output)

            if outputs and allow_async_output_proc:
                assert len(outputs) == 1, (
                    "Async postprocessor expects only a single output set")

                self._advance_to_next_step(
                    outputs[0], seq_group_metadata_list,
                    scheduler_outputs.scheduled_seq_groups)

            # Check if need to run the usual non-async path
            if not allow_async_output_proc:
                self._process_model_outputs(ctx=ctx)

                # Log stats.
                self.do_log_stats(scheduler_outputs, outputs)

                # Tracing
                self.do_tracing(scheduler_outputs)
        else:
            # Multi-step case
            return ctx.request_outputs

        if not self.has_unfinished_requests():
            # Drain async postprocessor (if exists)
            if len(ctx.output_queue) > 0:
                self._process_model_outputs(ctx=ctx)
            assert len(ctx.output_queue) == 0

            # Stop the execute model loop in parallel workers until there are
            # more requests to process. This avoids waiting indefinitely in
            # torch.distributed ops which may otherwise timeout, and unblocks
            # the RPC thread in the workers so that they can process any other
            # queued control plane messages, such as add/remove lora adapters.
            logger.debug("Stopping remote worker execution loop.")
            self.model_executor.stop_remote_worker_execution_loop()

        return ctx.request_outputs

    def _has_remaining_steps(
        self, seq_group_metadata_list: Optional[List[SequenceGroupMetadata]]
    ) -> bool:
        if (not self.scheduler_config.is_multi_step
                or not seq_group_metadata_list):
            return False

        # TODO(will) this is a sanity check for nowto make sure that all the
        # seqs are on the same steps. Eventually we will want to do some sort of
        # dynamic scheduling when doing multi-step decoding.
        ref_remaining_steps = seq_group_metadata_list[0].state.remaining_steps
        if any([
                seq_group.state.remaining_steps != ref_remaining_steps
                for seq_group in seq_group_metadata_list[1:]
        ]):
            raise AssertionError("All running sequence groups should "
                                 "have the same remaining steps.")

        return ref_remaining_steps > 0

    def _cache_scheduler_outputs_for_multi_step(
            self, virtual_engine: int,
            seq_group_metadata_list: Optional[List[SequenceGroupMetadata]],
            scheduler_outputs: SchedulerOutputs,
            allow_async_output_proc: bool) -> None:
        co = self.cached_scheduler_outputs[virtual_engine]

        co.seq_group_metadata_list = seq_group_metadata_list
        co.scheduler_outputs = scheduler_outputs
        co.allow_async_output_proc = allow_async_output_proc
        co.last_output = None

    def _update_cached_scheduler_output(
            self, virtual_engine: int,
            output: List[Optional[SamplerOutput]]) -> None:
        if (self.parallel_config.pipeline_parallel_size > 1 and len(output) > 0
                and output[0] is not None):
            last_output = output[-1]
            assert last_output is not None
            assert last_output.sampled_token_ids_cpu is not None
            assert last_output.sampled_token_ids is None
            assert last_output.sampled_token_probs is None
            self.cached_scheduler_outputs[
                virtual_engine].last_output = last_output

    def _get_last_sampled_token_ids(
            self, virtual_engine: int) -> Optional[torch.Tensor]:
        cached_last_output = self.cached_scheduler_outputs[
            virtual_engine].last_output
        if (self.scheduler_config.is_multi_step
                and self.parallel_config.pipeline_parallel_size > 1
                and cached_last_output is not None
                and cached_last_output.sampled_token_ids_cpu is not None):
            return cached_last_output.sampled_token_ids_cpu
        return None

    def add_logger(self, logger_name: str, logger: StatLoggerBase) -> None:
        if not self.log_stats:
            raise RuntimeError(
                "Stat logging is disabled. Set `disable_log_stats=False` "
                "argument to enable.")
        if logger_name in self.stat_loggers:
            raise KeyError(f"Logger with name {logger_name} already exists.")
        self.stat_loggers[logger_name] = logger

    def remove_logger(self, logger_name: str) -> None:
        if not self.log_stats:
            raise RuntimeError(
                "Stat logging is disabled. Set `disable_log_stats=False` "
                "argument to enable.")
        if logger_name not in self.stat_loggers:
            raise KeyError(f"Logger with name {logger_name} does not exist.")
        del self.stat_loggers[logger_name]

    def do_log_stats(self,
                     scheduler_outputs: Optional[SchedulerOutputs] = None,
                     model_output: Optional[List[SamplerOutput]] = None,
                     finished_before: Optional[List[int]] = None,
                     skip: Optional[List[int]] = None) -> None:
        """Forced log when no requests active."""
        if self.log_stats:
            stats = self._get_stats(scheduler_outputs, model_output,
                                    finished_before, skip)
            for logger in self.stat_loggers.values():
                logger.log(stats)

    def _get_stats(self,
                   scheduler_outputs: Optional[SchedulerOutputs],
                   model_output: Optional[List[SamplerOutput]] = None,
                   finished_before: Optional[List[int]] = None,
                   skip: Optional[List[int]] = None) -> Stats:
        """Get Stats to be Logged to Prometheus.

        Args:
            scheduler_outputs: Optional, used to populate metrics related to
                the scheduled batch,
            model_output: Optional, used to emit speculative decoding metrics
                which are created by the workers.
            finished_before: Optional, indices of sequences that were finished
                before. These sequences will be ignored.
            skip: Optional, indices of sequences that were preempted. These
                sequences will be ignored.
        """
        now = time.time()

        # System State
        #   Scheduler State
        num_running_sys = sum(
            len(scheduler.running) for scheduler in self.scheduler)
        num_swapped_sys = sum(
            len(scheduler.swapped) for scheduler in self.scheduler)
        num_waiting_sys = sum(
            len(scheduler.waiting) for scheduler in self.scheduler)

        # KV Cache Usage in %
        num_total_gpu = self.cache_config.num_gpu_blocks
        gpu_cache_usage_sys = 0.
        if num_total_gpu:  # Guard against both None and 0
            num_free_gpu = sum(
                scheduler.block_manager.get_num_free_gpu_blocks()
                for scheduler in self.scheduler)
            gpu_cache_usage_sys = 1.0 - (num_free_gpu / num_total_gpu)

        num_total_cpu = self.cache_config.num_cpu_blocks
        cpu_cache_usage_sys = 0.
        if num_total_cpu:  # Guard against both None and 0
            num_free_cpu = sum(
                scheduler.block_manager.get_num_free_cpu_blocks()
                for scheduler in self.scheduler)
            cpu_cache_usage_sys = 1.0 - (num_free_cpu / num_total_cpu)

        # Prefix Cache Hit Rate. Note that we always use
        # the cache hit rate of the first virtual engine.
        cpu_prefix_cache_hit_rate = self.scheduler[
            0].get_prefix_cache_hit_rate(Device.CPU)
        gpu_prefix_cache_hit_rate = self.scheduler[
            0].get_prefix_cache_hit_rate(Device.GPU)

        # Iteration stats
        num_prompt_tokens_iter = 0
        num_generation_tokens_iter = 0
        num_tokens_iter = 0
        time_to_first_tokens_iter: List[float] = []
        time_per_output_tokens_iter: List[float] = []
        num_preemption_iter = (0 if scheduler_outputs is None else
                               scheduler_outputs.preempted)

        # Request stats
        #   Latency
        time_e2e_requests: List[float] = []
        time_queue_requests: List[float] = []
        time_inference_requests: List[float] = []
        time_prefill_requests: List[float] = []
        time_decode_requests: List[float] = []
        time_in_queue_requests: List[float] = []
        model_forward_time_requests: List[float] = []
        model_execute_time_requests: List[float] = []
        #   Metadata
        num_prompt_tokens_requests: List[int] = []
        num_generation_tokens_requests: List[int] = []
        n_requests: List[int] = []
        max_num_generation_tokens_requests: List[int] = []
        max_tokens_requests: List[int] = []
        finished_reason_requests: List[str] = []

        # Lora requests
        running_lora_adapters = dict(
            collectionsCounter([
                running_request.lora_request.lora_name
                for scheduler in self.scheduler
                for running_request in scheduler.running
                if running_request.lora_request
            ]))
        waiting_lora_adapters = dict(
            collectionsCounter([
                waiting_request.lora_request.lora_name
                for scheduler in self.scheduler
                for waiting_request in scheduler.waiting
                if waiting_request.lora_request
            ]))
        max_lora_stat = "0"
        if self.lora_config:
            max_lora_stat = str(self.lora_config.max_loras)

        # NOTE: This loop assumes prefill seq_groups are before
        # decode seq_groups in scheduled_seq_groups.
        if scheduler_outputs is not None:
            # For async postprocessor, already finished sequences need to be
            # not counted (to avoid double counting)
            actual_num_batched_tokens = scheduler_outputs.num_batched_tokens  # type: ignore

            num_generation_tokens_from_prefill_groups = 0
            # NOTE: if scheduler_outputs.num_prefill_groups > 0 and
            # the len of scheduler_outputs.scheduled_seq_groups is !=
            # scheduler_outputs.num_prefill_groups, this means that
            # chunked prefills have been detected.

            for idx, scheduled_seq_group in enumerate(
                    scheduler_outputs.scheduled_seq_groups):
                # Skip double logging when using async output proc
                if finished_before and idx in finished_before:
                    actual_num_batched_tokens -= 1
                    continue

                # Currently, skip == preempted sequences, so we need to skip
                # their log stats
                if skip and idx in skip:
                    continue

                group_was_prefill = idx < scheduler_outputs.num_prefill_groups
                seq_group = scheduled_seq_group.seq_group

                # NOTE: a seq_group that completed all of its prefill tokens
                # in the last iteration will have seq_group.is_prefill() = False
                # with group_was_prefill = True
                if group_was_prefill:
                    # Number of prompt tokens.
                    num_prompt_tokens_iter += (
                        scheduled_seq_group.token_chunk_size)

                    # If the seq_group just finished the prefill state
                    # get TTFT.
                    if not seq_group.is_prefill():
                        latency = seq_group.get_last_latency(now)
                        time_to_first_tokens_iter.append(latency)

                        # One generation token per finished prefill.
                        num_generation_tokens_from_prefill_groups += (
                            seq_group.num_seqs())
                else:
                    # TPOTs.
                    latency = seq_group.get_last_latency(now)
                    time_per_output_tokens_iter.append(latency)
                    if seq_group.state.current_step == 0:
                        # For async_output_proc, the do_log_stats()
                        # is called following init_multi_step(), which
                        # sets the current_step to zero.
                        actual_num_batched_tokens +=\
                            seq_group.state.num_steps - 1
                    else:
                        actual_num_batched_tokens +=\
                            seq_group.state.current_step - 1

                # Because of chunked prefill, we can have a single sequence
                # group that does multiple prompt_runs. To prevent logging
                # the same metadata more than once per request, we standardize
                # on logging request level information for finished requests,
                # which can only happen once.
                if seq_group.is_finished():
                    # Latency timings
                    time_e2e_requests.append(now -
                                             seq_group.metrics.arrival_time)
                    if (seq_group.metrics.first_scheduled_time is not None and
                            seq_group.metrics.first_token_time is not None):
                        time_queue_requests.append(
                            seq_group.metrics.first_scheduled_time -
                            seq_group.metrics.arrival_time)
                        time_prefill_requests.append(
                            seq_group.metrics.first_token_time -
                            seq_group.metrics.first_scheduled_time)
                        time_decode_requests.append(
                            now - seq_group.metrics.first_token_time)
                        time_inference_requests.append(
                            now - seq_group.metrics.first_scheduled_time)
                    if seq_group.metrics.time_in_queue is not None:
                        time_in_queue_requests.append(
                            seq_group.metrics.time_in_queue)
                    if seq_group.metrics.model_forward_time is not None:
                        model_forward_time_requests.append(
                            seq_group.metrics.model_forward_time)
                    if seq_group.metrics.model_execute_time is not None:
                        model_execute_time_requests.append(
                            seq_group.metrics.model_execute_time * 1000)
                    # Metadata
                    num_prompt_tokens_requests.append(
                        len(seq_group.prompt_token_ids))
                    num_generation_tokens_requests.extend([
                        seq.get_output_len()
                        for seq in seq_group.get_finished_seqs()
                    ])
                    max_num_generation_tokens_requests.append(
                        max(seq.get_output_len()
                            for seq in seq_group.get_seqs()))
                    if seq_group.sampling_params is not None:
                        n_requests.append(seq_group.sampling_params.n)
                        max_tokens_requests.append(
                            seq_group.sampling_params.max_tokens)
                    finished_reason_requests.extend([
                        SequenceStatus.get_finished_reason(seq.status)
                        for seq in seq_group.get_finished_seqs()
                    ])

            # Number of generation tokens.
            #   num_batched_tokens equals the number of prompt_tokens plus the
            #   number of decode_tokens in a single iteration. So,
            #   num_generation_tokens = num_batched_tokens - num_prompt_tokens
            #   + num_generation_tokens_from_prefill_groups (since we generate
            #   one token on prefills on iters where the prefill finishes).
            num_generation_tokens_iter = (
                actual_num_batched_tokens - num_prompt_tokens_iter +
                num_generation_tokens_from_prefill_groups)
            num_tokens_iter = (num_generation_tokens_iter +
                               num_prompt_tokens_iter)
        # Spec decode, if enabled, emits specialized metrics from the worker in
        # sampler output.
        if model_output and (model_output[0].spec_decode_worker_metrics
                             is not None):
            spec_decode_metrics = model_output[0].spec_decode_worker_metrics
        else:
            spec_decode_metrics = None

        return Stats(
            now=now,
            # System stats
            #   Scheduler State
            num_running_sys=num_running_sys,
            num_swapped_sys=num_swapped_sys,
            num_waiting_sys=num_waiting_sys,
            #   KV Cache Usage in %
            gpu_cache_usage_sys=gpu_cache_usage_sys,
            cpu_cache_usage_sys=cpu_cache_usage_sys,
            #   Prefix Cache Hit Rate
            cpu_prefix_cache_hit_rate=cpu_prefix_cache_hit_rate,
            gpu_prefix_cache_hit_rate=gpu_prefix_cache_hit_rate,

            # Iteration stats
            num_prompt_tokens_iter=num_prompt_tokens_iter,
            num_generation_tokens_iter=num_generation_tokens_iter,
            num_tokens_iter=num_tokens_iter,
            time_to_first_tokens_iter=time_to_first_tokens_iter,
            time_per_output_tokens_iter=time_per_output_tokens_iter,
            spec_decode_metrics=spec_decode_metrics,
            num_preemption_iter=num_preemption_iter,

            # Request stats
            #   Latency
            time_e2e_requests=time_e2e_requests,
            time_queue_requests=time_queue_requests,
            time_inference_requests=time_inference_requests,
            time_prefill_requests=time_prefill_requests,
            time_decode_requests=time_decode_requests,
            time_in_queue_requests=time_in_queue_requests,
            model_forward_time_requests=model_forward_time_requests,
            model_execute_time_requests=model_execute_time_requests,
            #   Metadata
            num_prompt_tokens_requests=num_prompt_tokens_requests,
            num_generation_tokens_requests=num_generation_tokens_requests,
            max_num_generation_tokens_requests=
            max_num_generation_tokens_requests,
            n_requests=n_requests,
            max_tokens_requests=max_tokens_requests,
            finished_reason_requests=finished_reason_requests,
            max_lora=str(max_lora_stat),
            waiting_lora_adapters=list(waiting_lora_adapters.keys()),
            running_lora_adapters=list(running_lora_adapters.keys()))

    def add_lora(self, lora_request: LoRARequest) -> bool:
        return self.model_executor.add_lora(lora_request)

    def remove_lora(self, lora_id: int) -> bool:
        return self.model_executor.remove_lora(lora_id)

    def list_loras(self) -> Set[int]:
        return self.model_executor.list_loras()

    def pin_lora(self, lora_id: int) -> bool:
        return self.model_executor.pin_lora(lora_id)

    def add_prompt_adapter(
            self, prompt_adapter_request: PromptAdapterRequest) -> bool:
        return self.model_executor.add_prompt_adapter(prompt_adapter_request)

    def remove_prompt_adapter(self, prompt_adapter_id: int) -> bool:
        return self.model_executor.remove_prompt_adapter(prompt_adapter_id)

    def list_prompt_adapters(self) -> List[int]:
        return self.model_executor.list_prompt_adapters()

    def check_health(self) -> None:
        if self.tokenizer:
            self.tokenizer.check_health()
        self.model_executor.check_health()

    def start_profile(self) -> None:
        # using type instead of isinstance to check to avoid capturing
        # inherited classes (MultiprocessingGPUExecutor)
        if type(self.model_executor) == GPUExecutor or \
            type(self.model_executor) == HPUExecutor:  # noqa: E721
            self.model_executor.start_profile()
        else:
            self.model_executor._run_workers("start_profile")

    def stop_profile(self) -> None:
        # using type instead of isinstance to check to avoid capturing
        # inherited classes (MultiprocessingGPUExecutor)
        if type(self.model_executor) == GPUExecutor or \
            type(self.model_executor) == HPUExecutor:  # noqa: E721
            self.model_executor.stop_profile()
        else:
            self.model_executor._run_workers("stop_profile")

    def is_tracing_enabled(self) -> bool:
        return self.tracer is not None

    def do_tracing(self,
                   scheduler_outputs: SchedulerOutputs,
                   finished_before: Optional[List[int]] = None) -> None:
        if self.tracer is None:
            return

        for idx, scheduled_seq_group in enumerate(
                scheduler_outputs.scheduled_seq_groups):
            # Skip double tracing when using async output proc
            if finished_before and idx in finished_before:
                continue

            seq_group = scheduled_seq_group.seq_group
            if seq_group.is_finished():
                self.create_trace_span(seq_group)

    def create_trace_span(self, seq_group: SequenceGroup) -> None:
        if self.tracer is None or seq_group.sampling_params is None:
            return
        arrival_time_nano_seconds = int(seq_group.metrics.arrival_time * 1e9)

        trace_context = extract_trace_context(seq_group.trace_headers)

        with self.tracer.start_as_current_span(
                "llm_request",
                kind=SpanKind.SERVER,
                context=trace_context,
                start_time=arrival_time_nano_seconds) as seq_span:
            metrics = seq_group.metrics
            ttft = metrics.first_token_time - metrics.arrival_time
            e2e_time = metrics.finished_time - metrics.arrival_time
            # attribute names are based on
            # https://github.com/open-telemetry/semantic-conventions/blob/main/docs/gen-ai/llm-spans.md
            seq_span.set_attribute(SpanAttributes.LLM_RESPONSE_MODEL,
                                   self.model_config.model)
            seq_span.set_attribute(SpanAttributes.LLM_REQUEST_ID,
                                   seq_group.request_id)
            seq_span.set_attribute(SpanAttributes.LLM_REQUEST_TEMPERATURE,
                                   seq_group.sampling_params.temperature)
            seq_span.set_attribute(SpanAttributes.LLM_REQUEST_TOP_P,
                                   seq_group.sampling_params.top_p)
            seq_span.set_attribute(SpanAttributes.LLM_REQUEST_MAX_TOKENS,
                                   seq_group.sampling_params.max_tokens)
            seq_span.set_attribute(SpanAttributes.LLM_REQUEST_N,
                                   seq_group.sampling_params.n)
            seq_span.set_attribute(SpanAttributes.LLM_USAGE_NUM_SEQUENCES,
                                   seq_group.num_seqs())
            seq_span.set_attribute(SpanAttributes.LLM_USAGE_PROMPT_TOKENS,
                                   len(seq_group.prompt_token_ids))
            seq_span.set_attribute(
                SpanAttributes.LLM_USAGE_COMPLETION_TOKENS,
                sum([
                    seq.get_output_len()
                    for seq in seq_group.get_finished_seqs()
                ]))
            seq_span.set_attribute(SpanAttributes.LLM_LATENCY_TIME_IN_QUEUE,
                                   metrics.time_in_queue)
            seq_span.set_attribute(
                SpanAttributes.LLM_LATENCY_TIME_TO_FIRST_TOKEN, ttft)
            seq_span.set_attribute(SpanAttributes.LLM_LATENCY_E2E, e2e_time)
            if metrics.scheduler_time is not None:
                seq_span.set_attribute(
                    SpanAttributes.LLM_LATENCY_TIME_IN_SCHEDULER,
                    metrics.scheduler_time)
            if metrics.model_forward_time is not None:
                seq_span.set_attribute(
                    SpanAttributes.LLM_LATENCY_TIME_IN_MODEL_FORWARD,
                    metrics.model_forward_time / 1000.0)
            if metrics.model_execute_time is not None:
                seq_span.set_attribute(
                    SpanAttributes.LLM_LATENCY_TIME_IN_MODEL_EXECUTE,
                    metrics.model_execute_time)

    def _validate_model_inputs(self, inputs: ProcessorInputs,
                               lora_request: Optional[LoRARequest]):
        if is_encoder_decoder_inputs(inputs):
            # For encoder-decoder multimodal models, the max_prompt_len
            # restricts the decoder prompt length
            prompt_inputs = inputs["decoder" if self.model_config.
                                   is_multimodal_model else "encoder"]
        else:
            prompt_inputs = inputs

        prompt_ids = SingletonInputsAdapter(prompt_inputs).prompt_token_ids

        if prompt_ids is None or len(prompt_ids) == 0:
            raise ValueError("Prompt cannot be empty")

        if self.model_config.is_multimodal_model:
            max_prompt_len = self.model_config.max_model_len

            if len(prompt_ids) > max_prompt_len:
                raise ValueError(
                    f"The prompt (total length {len(prompt_ids)}) is too long "
                    f"to fit into the model (context length {max_prompt_len}). "
                    "Make sure that `max_model_len` is no smaller than the "
                    "number of text tokens plus multimodal tokens. For image "
                    "inputs, the number of image tokens depends on the number "
                    "of images, and possibly their aspect ratios as well.")

            # TODO: Find out how many placeholder tokens are there so we can
            # check that chunked prefill does not truncate them
            # max_batch_len = self.scheduler_config.max_num_batched_tokens

    def _build_logits_processors(
            self, sampling_params: SamplingParams,
            lora_request: Optional[LoRARequest]) -> SamplingParams:
        """Constructs logits processors based on the guided_decoding,
        logits_bias, and allowed_token_ids fields in sampling_params. Deletes
        those fields and adds the constructed logits processors to the
        logits_processors field. Returns the modified sampling params."""

        logits_processors = []

        if (guided_decoding := sampling_params.guided_decoding) is not None:

            logger.debug(
                "Building guided decoding logits processor in "
                "LLMEngine. Params: %s", guided_decoding)

            tokenizer = self.get_tokenizer(lora_request=lora_request)
            guided_decoding.backend = guided_decoding.backend or \
                self.decoding_config.guided_decoding_backend

            processor = get_local_guided_decoding_logits_processor(
                guided_params=guided_decoding, tokenizer=tokenizer)
            if processor:
                logits_processors.append(processor)

            # Unset so this doesn't get passed down to the model
            sampling_params.guided_decoding = None

        if (sampling_params.logit_bias or sampling_params.allowed_token_ids):
            tokenizer = self.get_tokenizer(lora_request=lora_request)

            processors = get_openai_logits_processors(
                logit_bias=sampling_params.logit_bias,
                allowed_token_ids=sampling_params.allowed_token_ids,
                tokenizer=tokenizer)
            logits_processors.extend(processors)

            # Unset so these don't get passed down to the model
            sampling_params.logit_bias = None
            sampling_params.allowed_token_ids = None

        if len(sampling_params.bad_words) > 0:
            tokenizer = self.get_tokenizer(lora_request)
            processors = get_bad_words_logits_processors(
                bad_words=sampling_params.bad_words, tokenizer=tokenizer)
            logits_processors.extend(processors)

        if logits_processors:
            if sampling_params.logits_processors is None:
                sampling_params.logits_processors = logits_processors
            else:
                sampling_params.logits_processors.extend(logits_processors)

        return sampling_params<|MERGE_RESOLUTION|>--- conflicted
+++ resolved
@@ -265,39 +265,6 @@
             "mm_processor_kwargs=%s, pooler_config=%r,"
             "compilation_config=%r",
             VLLM_VERSION,
-<<<<<<< HEAD
-            model_config.model,
-            speculative_config,
-            model_config.tokenizer,
-            model_config.skip_tokenizer_init,
-            model_config.tokenizer_mode,
-            model_config.revision,
-            model_config.override_neuron_config,
-            model_config.tokenizer_revision,
-            model_config.trust_remote_code,
-            model_config.dtype,
-            model_config.max_model_len,
-            load_config.download_dir,
-            load_config.load_format,
-            parallel_config.tensor_parallel_size,
-            parallel_config.pipeline_parallel_size,
-            parallel_config.disable_custom_all_reduce,
-            model_config.quantization,
-            load_config.device,
-            model_config.enforce_eager,
-            cache_config.cache_dtype,
-            model_config.quantization_param_path,
-            device_config.device,
-            decoding_config,
-            observability_config,
-            model_config.seed,
-            model_config.served_model_name,
-            scheduler_config.num_scheduler_steps,
-            scheduler_config.chunked_prefill_enabled,
-            scheduler_config.multi_step_stream_outputs,
-            cache_config.enable_prefix_caching,
-            model_config.use_async_output_proc,
-=======
             self.model_config.model,
             self.speculative_config,
             self.model_config.tokenizer,
@@ -315,6 +282,7 @@
             self.parallel_config.pipeline_parallel_size,
             self.parallel_config.disable_custom_all_reduce,
             self.model_config.quantization,
+            self.load_config.device,
             self.model_config.enforce_eager,
             self.cache_config.cache_dtype,
             self.model_config.quantization_param_path,
@@ -328,7 +296,6 @@
             self.scheduler_config.multi_step_stream_outputs,
             self.cache_config.enable_prefix_caching,
             self.model_config.use_async_output_proc,
->>>>>>> a4c4daf3
             use_cached_outputs,
             self.model_config.mm_processor_kwargs,
             self.model_config.pooler_config,
@@ -1349,14 +1316,10 @@
                 else:
                     seq.append_token_id(sample.output_token, sample.logprobs)
 
-<<<<<<< HEAD
     def finish_measurements(self):
         self.model_executor.finish_measurements()
 
-    def step(self) -> List[Union[RequestOutput, EmbeddingRequestOutput]]:
-=======
     def step(self) -> List[Union[RequestOutput, PoolingRequestOutput]]:
->>>>>>> a4c4daf3
         """Performs one decoding iteration and returns newly generated results.
 
         .. figure:: https://i.imgur.com/sv2HssD.png
