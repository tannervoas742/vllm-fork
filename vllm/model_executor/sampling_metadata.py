import random
from dataclasses import dataclass
from typing import Dict, List, Optional, Tuple

import numpy as np
import torch

from vllm.model_executor.layers.ops.sample import get_num_triton_sampler_splits
from vllm.sampling_params import SamplingParams, SamplingType
from vllm.sequence import SequenceData, SequenceGroupMetadata
from vllm.utils import (async_tensor_h2d, is_hpu, is_pin_memory_available,
                        maybe_expand_dim)

_SAMPLING_EPS = 1e-5
_SEED_0_REPLACEMENT = 3403598558


@dataclass
class SequenceGroupToSample:
    # |---------- N-1 iteration --------|
    # |---------------- N iteration ---------------------|
    # |- tokenA -|......................|-- newTokens ---|
    # |---------- context_len ----------|
    # |-------------------- seq_len ----------------------|
    #                                   |-- query_len ---|

    # Sequence ids for the sequence group in a previous step.
    seq_ids: List[int]
    sampling_params: SamplingParams
    # seq_id -> sequence data.
    seq_data: Dict[int, SequenceData]
    # The length of the sequence (all tokens seen in the past + new token to
    # compute attention) of the sequence group. None if it is in a decode
    # stage.
    seq_len: Optional[int]
    # The length of new query tokens to compute in the current step. None if it
    # is in a decode stage. The length of query_len <= seq_len if chunked
    # prefill is enabled.
    query_len: Optional[int]
    # A random number generator for sampling.
    generator: Optional[torch.Generator]
    # True if the sequence group is in prefill stage. False if it is in a
    # decode stage.
    is_prompt: bool
    # Query token indices from logits. to compute prompt logprob. Empty if
    # prompt logprob is not required.
    prompt_logprob_indices: List[int]
    # Sample token indices from logits. Empty if sampling is not required.
    sample_indices: List[int]

    @property
    def do_sample(self):
        return len(self.sample_indices) > 0

    def __post_init__(self):
        if len(self.prompt_logprob_indices) > 0:
            assert self.sampling_params.prompt_logprobs is not None
        if self.is_prompt:
            assert self.seq_len is not None
            assert self.query_len is not None


class SamplingMetadata:
    """Metadata for input sequences. Used in sampler.

    The usage is as follow;
    ```
    hidden_states = execute_model(...)
    logits = hidden_states[sampling_metadata.selected_token_indices]
    sample(logits)

    def sample(logits):
        # Use categorized_sample_indices for sampling....
    ```

    Args:
        seq_groups: List of batched sequence groups.
        selected_token_indices: (num_query_tokens_to_logprob). Indices to find
            logits from the initial model output hidden states.
        categorized_sample_indices: SamplingType -> token indices to sample.
            Each token indices is 2D tensor of (num_indices, num_indices) where
            the first item means the sample index within the returned logit
            (before pruning padding), and the second item means the sample
            index after pruning using selected_token_indices.
            For example, if the returned logit is [1, 2, 3], and we select
            [1, 2] for sampling, the pruned logit will be [2, 3]. In this case,
            The first tuple is [1, 2] (sampled index within original logit),
            and the second tuple is [0, 1] (sampled index within pruned logit).
        num_prompts: Number of prompt sequence groups in seq_groups.
        skip_sampler_cpu_output: Indicates if we want to skip the GPU=>CPU 
            serialization of token outputs.
        reuse_sampling_tensors: Indicates if we want to reuse sampling 
            tensors that are part of the sampler forward pass. Currently,
            it is mainly used for multi-step decode.
            
    """

    def __init__(
        self,
        seq_groups: List[SequenceGroupToSample],
        selected_token_indices: torch.Tensor,
        categorized_sample_indices: Dict[SamplingType, torch.Tensor],
        num_prompts: int,
        skip_sampler_cpu_output: bool = False,
        reuse_sampling_tensors: bool = False,
    ) -> None:
        self.seq_groups = seq_groups
        self.selected_token_indices = selected_token_indices
        self.categorized_sample_indices = categorized_sample_indices
        self.num_prompts = num_prompts
        self.skip_sampler_cpu_output = skip_sampler_cpu_output
        self.reuse_sampling_tensors = reuse_sampling_tensors

    @staticmethod
    def prepare(
        seq_group_metadata_list: List[SequenceGroupMetadata],
        seq_lens: List[int],
        query_lens: Optional[List[int]],
        device: str,
        pin_memory: bool,
    ) -> "SamplingMetadata":
        (
            seq_groups,
            selected_token_indices,
            categorized_sample_indices,
            num_prompts,
        ) = _prepare_seq_groups(seq_group_metadata_list, seq_lens, query_lens,
                                device)
        selected_token_indices = async_tensor_h2d(selected_token_indices,
                                                  dtype=torch.long,
                                                  target_device=device,
                                                  pin_memory=pin_memory)
        categorized_sample_indices = {
            t: maybe_expand_dim(
                async_tensor_h2d(seq_ids,
                                 dtype=torch.int,
                                 target_device=device,
                                 pin_memory=pin_memory), 2, 2)
            for t, seq_ids in categorized_sample_indices.items()
        }

        sampling_metadata = SamplingMetadata(
            seq_groups=seq_groups,
            selected_token_indices=selected_token_indices,
            categorized_sample_indices=categorized_sample_indices,
            num_prompts=num_prompts,
        )
        return sampling_metadata

    def __repr__(self) -> str:
        return (
            "SamplingMetadata("
            f"seq_groups={self.seq_groups}, "
            f"selected_token_indices={self.selected_token_indices}, "
            f"categorized_sample_indices={self.categorized_sample_indices}), ")


def _prepare_seq_groups(
    seq_group_metadata_list: List[SequenceGroupMetadata],
    seq_lens: List[int],
    query_lens: Optional[List[int]],
    device: str,
) -> Tuple[List[SequenceGroupToSample], List[int], Dict[
        SamplingType, List[Tuple[int, int]]], int]:
    """Prepare sequence groups and indices for sampling.

    Args:
        seq_group_metadata_list: A list of sequence group to batch.
        seq_lens: A list of sequence lens per sequence group.
            Index of prompt len should match with seq_group_metadata_list.
        query_lens: A list of query lengths. Prompt lens include the length
            of entire prompt tokens, and it could be shorter.
        device: A device to use for random number generator,
            `SequenceGroupToSample.generator`.

    Returns:
        seq_groups: A list of sequence group to sample.
        selected_token_indices: See the definition from `SamplingMetadata`.
        categorized_sample_indices: See the definition from `SamplingMetadata`.
        num_prompts: Total number of prompts from `seq_group_metadata_list`.
    """
    # Batched sequence groups for the current model forward stsep.
    seq_groups: List[SequenceGroupToSample] = []
    # A list of token indices to sample/compute logprob. It is used to
    # prune the outcome logits from the model for the performance.
    selected_token_indices: List[int] = []
    # Used for selected_token_indices.
    model_output_idx = 0

    # Sampling type -> (
    # indices to sample/prompt logprob within pruned output logits,
    # indices to sample within pruned logits)
    categorized_sample_indices: Dict[SamplingType, List[Tuple[int, int]]] = {
        t: []
        for t in SamplingType
    }
    # Index of logits to compute logprob. Logits include both prompt logprob
    # and sample logprob indices.
    logit_idx = 0
    # Index to sample from a sample tensor. It is used by triton sample kernel.
    # See `_sample_with_triton_kernel` for more details.
    sample_idx = 0
    # Total number of prompts from given sequence groups.
    num_prompts = 0

    for i, seq_group_metadata in enumerate(seq_group_metadata_list):
        seq_ids = list(seq_group_metadata.seq_data.keys())
        sampling_params = seq_group_metadata.sampling_params
        is_prompt = seq_group_metadata.is_prompt
        generator: Optional[torch.Generator] = None
        # If the current seq group is in decode stage, it is None.
        seq_len: Optional[int] = None
        query_len: Optional[int] = None
        prompt_logprob_indices: List[int] = []
        sample_indices: List[int] = []
        do_sample = seq_group_metadata.do_sample

        if seq_group_metadata.is_prompt:
            if sampling_params.seed is not None:
                seq_group_metadata.state.generator = torch.Generator(
                    device=device).manual_seed(sampling_params.seed)

            num_prompts += 1
            num_prefill_sample = len(seq_ids)
            assert num_prefill_sample == 1
            assert query_lens is not None and seq_lens is not None
            query_len, seq_len = query_lens[i], seq_lens[i]
            # If we need sampling, exclude num_prefill_sample tokens from
            # prompt logprob.
            prompt_logprob_len = (query_len - num_prefill_sample
                                  if do_sample else query_len)
            sample_len = num_prefill_sample if do_sample else 0
        else:
            # Decode
            prompt_logprob_len = 0
            sample_len = len(seq_ids) if do_sample else 0

        # Update indices to select from the model output.
        """
        This blocks computes selected_token_indices which is used in the
        following way.

        hidden_states = model(...)
        logits = hidden_states[selected_token_indices]
        """

        if sampling_params.prompt_logprobs is not None:
            selected_token_indices.extend(
                range(model_output_idx, model_output_idx + prompt_logprob_len))
        model_output_idx += prompt_logprob_len
        if do_sample:
            selected_token_indices.extend(
                range(model_output_idx, model_output_idx + sample_len))
        model_output_idx += sample_len

        # We now find indices for logprob computation and sampling.
        """
        This block computes categorized_sample_indices which is used in the
        following way.

        hidden_states = model(...)
        logits = hidden_states[selected_token_indices]
        def sample(logits):
           # Use categorized_sample_indices for sampling.
           # prompt_logprob_indices to find prompt logprob indices.
           # sample_indices to find sample indices.
        """

        if sampling_params.prompt_logprobs is not None:
            prompt_logprob_indices.extend(
                range(logit_idx, logit_idx + prompt_logprob_len))
            logit_idx += prompt_logprob_len
        if do_sample:
            sample_indices.extend(range(logit_idx, logit_idx + sample_len))
            categorized_sample_indices[sampling_params.sampling_type].extend(
                list(
                    zip(range(logit_idx, logit_idx + sample_len),
                        range(sample_idx, sample_idx + sample_len))))
            logit_idx += sample_len
            sample_idx += sample_len

        if sampling_params.seed is not None:
            generator = seq_group_metadata.state.generator

        seq_groups.append(
            SequenceGroupToSample(
                seq_ids=seq_ids,
                sampling_params=sampling_params,
                seq_data=seq_group_metadata.seq_data,
                seq_len=seq_len,
                query_len=query_len,
                generator=generator,
                is_prompt=is_prompt,
                prompt_logprob_indices=list(prompt_logprob_indices),
                sample_indices=list(sample_indices)))
    return (seq_groups, selected_token_indices, categorized_sample_indices,
            num_prompts)


@dataclass
class SamplingTensors:
    """Tensors for sampling."""

    temperatures: torch.Tensor
    top_ps: torch.Tensor
    top_ks: torch.Tensor
    min_ps: torch.Tensor
    presence_penalties: torch.Tensor
    frequency_penalties: torch.Tensor
    repetition_penalties: torch.Tensor
    sampling_seeds: torch.Tensor
    sample_indices: torch.Tensor
    extra_seeds: Optional[torch.Tensor]
    prompt_tokens: torch.Tensor
    output_tokens: torch.Tensor

    @classmethod
    def from_sampling_metadata(
        cls,
        sampling_metadata: "SamplingMetadata",
        vocab_size: int,
        device: torch.device,
        dtype: torch.dtype,
        *,
        extra_seeds_to_generate: int = 0,
        extra_entropy: Optional[Tuple[int, ...]] = None
    ) -> Tuple["SamplingTensors", bool, bool, bool]:
        """
        extra_seeds_to_generate: extra seeds to generate using the
            user-defined seed for each sequence.
        extra_entropy: extra entropy to use when generating seeds.
        """
        prompt_tokens: List[List[int]] = []
        output_tokens: List[List[int]] = []
        top_ks: List[int] = []
        temperatures: List[float] = []
        top_ps: List[float] = []
        min_ps: List[float] = []
        presence_penalties: List[float] = []
        frequency_penalties: List[float] = []
        repetition_penalties: List[float] = []
        sampling_seeds: List[int] = []
        sample_indices: List[int] = []
        prompt_best_of: List[int] = []
        do_penalties = False
        do_top_p_top_k = False
        do_min_p = False

        # We need one base seed per Triton slice.
        seeds_to_generate = (extra_seeds_to_generate +
                             get_num_triton_sampler_splits(vocab_size))

        assert sampling_metadata.seq_groups is not None
        for seq_group in sampling_metadata.seq_groups:
            seq_ids = seq_group.seq_ids
            sampling_params = seq_group.sampling_params
            temperature = sampling_params.temperature
            p = sampling_params.presence_penalty
            f = sampling_params.frequency_penalty
            r = sampling_params.repetition_penalty
            top_p = sampling_params.top_p
            min_p = sampling_params.min_p
            seed = sampling_params.seed

            is_greedy = sampling_params.sampling_type == SamplingType.GREEDY

            # k should not be greater than the vocab size.
            top_k = min(sampling_params.top_k, vocab_size)
            top_k = vocab_size if top_k == -1 else top_k
            if temperature < _SAMPLING_EPS:
                # NOTE: Zero temperature means deterministic sampling
                # (i.e., greedy sampling or beam search).
                # Set the temperature to 1 to avoid division by zero.
                temperature = 1.0
            if not do_top_p_top_k and (top_p < 1.0 - _SAMPLING_EPS
                                       or top_k != vocab_size):
                do_top_p_top_k = True
            if not do_min_p and min_p > _SAMPLING_EPS:
                do_min_p = True
            if not do_penalties and (abs(p) >= _SAMPLING_EPS
                                     or abs(f) >= _SAMPLING_EPS
                                     or abs(r - 1.0) >= _SAMPLING_EPS):
                do_penalties = True

            is_prompt = seq_group.is_prompt
            if (seq_group.is_prompt
                    and sampling_params.prompt_logprobs is not None):
                # For tokens in the prompt that we only need to get
                # their logprobs
                query_len = seq_group.query_len
                assert query_len is not None
                prefill_len = len(seq_group.prompt_logprob_indices)
                temperatures += [temperature] * prefill_len
                top_ps += [top_p] * prefill_len
                top_ks += [top_k] * prefill_len
                min_ps += [min_p] * prefill_len
                presence_penalties += [0] * prefill_len
                frequency_penalties += [0] * prefill_len
                repetition_penalties += [1] * prefill_len

            if seq_group.do_sample:
                sample_lens = len(seq_group.sample_indices)
                assert sample_lens == len(seq_ids)
                temperatures += [temperature] * len(seq_ids)
                top_ps += [top_p] * len(seq_ids)
                top_ks += [top_k] * len(seq_ids)
                min_ps += [min_p] * len(seq_ids)
                presence_penalties += [p] * len(seq_ids)
                frequency_penalties += [f] * len(seq_ids)
                repetition_penalties += [r] * len(seq_ids)

            if is_prompt:
                prompt_best_of.append(sampling_params.best_of)
                query_len = seq_group.query_len
                assert query_len is not None

            for seq_id in seq_ids:
                seq_data = seq_group.seq_data[seq_id]
                extra_entropy = extra_entropy or ()
                seq_seeds = cls._get_sequence_seeds(
                    seed,
                    seq_data.get_len(),
                    *extra_entropy,
                    seq_id,
                    seeds_to_generate=seeds_to_generate,
                    is_greedy=is_greedy)
                sampling_seeds.append(seq_seeds)
            sample_indices.extend(seq_group.sample_indices)

        if do_penalties:
            for seq_group in sampling_metadata.seq_groups:
                seq_ids = seq_group.seq_ids
                if (seq_group.is_prompt
                        and sampling_params.prompt_logprobs is not None):
                    prefill_len = len(seq_group.prompt_logprob_indices)
                    prompt_tokens.extend([] for _ in range(prefill_len))
                    output_tokens.extend([] for _ in range(prefill_len))
                if seq_group.do_sample:
                    for seq_id in seq_ids:
                        seq_data = seq_group.seq_data[seq_id]
                        prompt_tokens.append(list(seq_data.prompt_token_ids))
                        output_tokens.append(list(seq_data.output_token_ids))

        sampling_tensors = SamplingTensors.from_lists(
            temperatures, top_ps, top_ks, min_ps, presence_penalties,
            frequency_penalties, repetition_penalties, sampling_seeds,
            sample_indices, prompt_tokens, output_tokens, vocab_size,
            extra_seeds_to_generate, device, dtype)
        return (sampling_tensors, do_penalties, do_top_p_top_k, do_min_p)

    @classmethod
    def from_lists(cls, temperatures: List[float], top_ps: List[float],
                   top_ks: List[int], min_ps: List[float],
                   presence_penalties: List[float],
                   frequency_penalties: List[float],
                   repetition_penalties: List[float],
                   sampling_seeds: List[int], sample_indices: List[int],
                   prompt_tokens: List[List[int]],
                   output_tokens: List[List[int]], vocab_size: int,
                   extra_seeds_to_generate: int, device: torch.device,
                   dtype: torch.dtype) -> "SamplingTensors":
        # Note that the performance will be very bad without
        # pinned memory.
        pin_memory = is_pin_memory_available()

        do_penalties = prompt_tokens or output_tokens

        if do_penalties:
            prompt_max_len = max([len(tokens) for tokens in prompt_tokens],
                                 default=0)
            prompt_padded_tokens = np.full(
                (len(prompt_tokens), prompt_max_len),
                vocab_size,
                dtype=np.int64)
            for i, tokens in enumerate(prompt_tokens):
                prompt_padded_tokens[i, :len(tokens)] = tokens
            output_max_len = max([len(tokens) for tokens in output_tokens],
                                 default=0)
            output_padded_tokens = np.full(
                (len(output_tokens), output_max_len),
                vocab_size,
                dtype=np.int64)
            for i, tokens in enumerate(output_tokens):
                output_padded_tokens[i, :len(tokens)] = tokens

        temperatures_t = torch.tensor(
            temperatures,
            device="cpu",
            dtype=dtype,
            pin_memory=pin_memory,
        )
        top_ps_t = torch.tensor(
            top_ps,
            device="cpu",
            dtype=dtype,
            pin_memory=pin_memory,
        )
        min_ps_t = torch.tensor(
            min_ps,
            device="cpu",
            dtype=dtype,
            pin_memory=pin_memory,
        )
        presence_penalties_t = torch.tensor(
            presence_penalties,
            device="cpu",
            dtype=dtype,
            pin_memory=pin_memory,
        )
        frequency_penalties_t = torch.tensor(
            frequency_penalties,
            device="cpu",
            dtype=dtype,
            pin_memory=pin_memory,
        )
        repetition_penalties_t = torch.tensor(
            repetition_penalties,
            device="cpu",
            dtype=dtype,
            pin_memory=pin_memory,
        )
        top_ks_t = torch.tensor(
            top_ks,
            device="cpu",
            dtype=torch.int,
            pin_memory=pin_memory,
        )
        idx_dtype = torch.long if not is_hpu(
        ) else torch.int  # Gaudi doesn't have full native int64 support
        sample_indices_t = torch.tensor(
            sample_indices,
            device="cpu",
            dtype=idx_dtype,
            pin_memory=pin_memory,
        )
        if do_penalties:
<<<<<<< HEAD
            prompt_tensor = torch.tensor(
                prompt_padded_tokens,
                device="cpu",
                dtype=idx_dtype,
                pin_memory=pin_memory,
            )
            output_tensor = torch.tensor(
                output_padded_tokens,
                device="cpu",
                dtype=idx_dtype,
                pin_memory=pin_memory,
            )
=======
            prompt_tensor = torch.from_numpy(prompt_padded_tokens)
            output_tensor = torch.from_numpy(output_padded_tokens)
            if pin_memory:
                prompt_tensor = prompt_tensor.pin_memory()
                output_tensor = output_tensor.pin_memory()
>>>>>>> 4634c872
        else:
            prompt_tensor = None
            output_tensor = None
        # need to transpose and make contiguous to
        # copy the tensor correctly.
        # [batch_size, n_seeds] -> [n_seeds, batch_size]
        sampling_seeds_t = torch.tensor(
            sampling_seeds,
            device="cpu",
            dtype=idx_dtype,
            pin_memory=pin_memory,
        ).T.contiguous()

        # Because the memory is pinned, we can do non-blocking
        # transfer to device.

        # How many seeds the sample operation itself will need.
        num_base_seeds = sampling_seeds_t.shape[0] - extra_seeds_to_generate
        sampling_seeds_gpu = sampling_seeds_t.to(device=device,
                                                 non_blocking=True)
        extra_seeds_gpu = sampling_seeds_gpu[num_base_seeds:]
        if not extra_seeds_gpu.numel():
            extra_seeds_gpu = None
        sampling_seeds_gpu = sampling_seeds_gpu[:num_base_seeds]

        if do_penalties:
            prompt_tokens_gpu = prompt_tensor.to(device=device,
                                                 non_blocking=True)
            output_tokens_gpu = output_tensor.to(device=device,
                                                 non_blocking=True)
        else:
            empty_tensor = torch.empty(0, device=device, dtype=torch.long)
            prompt_tokens_gpu = empty_tensor
            output_tokens_gpu = empty_tensor

        return cls(
            temperatures=temperatures_t.to(device=device, non_blocking=True),
            top_ps=top_ps_t.to(device=device, non_blocking=True),
            top_ks=top_ks_t.to(device=device, non_blocking=True),
            min_ps=min_ps_t.to(device=device, non_blocking=True),
            presence_penalties=presence_penalties_t.to(device=device,
                                                       non_blocking=True),
            frequency_penalties=frequency_penalties_t.to(device=device,
                                                         non_blocking=True),
            repetition_penalties=repetition_penalties_t.to(device=device,
                                                           non_blocking=True),
            prompt_tokens=prompt_tokens_gpu,
            output_tokens=output_tokens_gpu,
            sampling_seeds=sampling_seeds_gpu,
            sample_indices=sample_indices_t.to(device=device,
                                               non_blocking=True),
            extra_seeds=extra_seeds_gpu,
        )

    @staticmethod
    def _get_sequence_seeds(
        seed: int,
        *extra_entropy: int,
        seeds_to_generate: int,
        is_greedy: bool,
    ):
        """Get `seeds_to_generate` child seeds from `seed` and extra entropy."""
        if not is_greedy:
            if seed is None:
                randint_fn = random.randint
            else:
                generator = random.Random(str((seed, ) + extra_entropy))
                randint_fn = generator.randint
            idx_dtype = torch.long if not is_hpu(
            ) else torch.int  # Gaudi doesn't have full native int64 support
            lo, hi = torch.iinfo(idx_dtype).min, torch.iinfo(idx_dtype).max
            # If the user/random sets seed = 0 but request should
            # have sampling, we need to change it to something
            # else. We use a constant in that case.
            # This way we don't need to create and load a bool
            # matrix in the sampling kernel, which reduces CPU
            # overhead and latency.
            seq_seeds = [
                randint_fn(lo, hi) or _SEED_0_REPLACEMENT
                for _ in range(seeds_to_generate)
            ]
        else:
            # For the kernel, seed == 0 means greedy decoding.
            seq_seeds = [0] * seeds_to_generate
        return seq_seeds<|MERGE_RESOLUTION|>--- conflicted
+++ resolved
@@ -534,26 +534,11 @@
             pin_memory=pin_memory,
         )
         if do_penalties:
-<<<<<<< HEAD
-            prompt_tensor = torch.tensor(
-                prompt_padded_tokens,
-                device="cpu",
-                dtype=idx_dtype,
-                pin_memory=pin_memory,
-            )
-            output_tensor = torch.tensor(
-                output_padded_tokens,
-                device="cpu",
-                dtype=idx_dtype,
-                pin_memory=pin_memory,
-            )
-=======
             prompt_tensor = torch.from_numpy(prompt_padded_tokens)
             output_tensor = torch.from_numpy(output_padded_tokens)
             if pin_memory:
                 prompt_tensor = prompt_tensor.pin_memory()
                 output_tensor = output_tensor.pin_memory()
->>>>>>> 4634c872
         else:
             prompt_tensor = None
             output_tensor = None
