--- conflicted
+++ resolved
@@ -101,36 +101,9 @@
                     import_paths=[grammars.GRAMMAR_PATH],
                 )
 
-<<<<<<< HEAD
-        instruction = self._guide.get_next_instruction(
-            state=self._fsm_state[seq_id])
-
-        if type(instruction) == Generate:  # noqa: E721
-            allowed_tokens = instruction.tokens
-        elif type(instruction) == Write:  # noqa: E721
-            # TODO: support fast forward tokens
-            allowed_tokens = [instruction.tokens[0]]
-        else:
-            raise TypeError(
-                f"Unsupported instruction type {type(instruction)}")
-
-        mask = torch.full((scores.shape[-1], ),
-                          -torch.inf,
-                          device=scores.device)
-        # The tokenizer may support more token ids than the model can generate,
-        # eg. Llama 3.2 Vision models have an `<|image|>` token with id 128256
-        # but scores.shape == torch.Size([128256])
-        # Using NumPy is faster for filtering token ids
-        allowed_tokens = np.array(allowed_tokens, dtype=np.int64)
-        allowed_tokens = torch.tensor(allowed_tokens, device=scores.device)
-        allowed_tokens = allowed_tokens.masked_select(
-            allowed_tokens < scores.shape[-1])
-        mask.index_fill_(0, allowed_tokens, 0)
-=======
         state_id = self._fsm_state[seq_id]
         mask = self._cached_get_mask_tensor(state_id, scores.size(-1),
                                             scores.device)
->>>>>>> 1033c3eb
         scores.add_(mask)
         return scores
 
