--- conflicted
+++ resolved
@@ -270,13 +270,8 @@
     def _load_model_weight_or_group_weight_scale(self, shard_dim: int,
                                                  expert_data: torch.Tensor,
                                                  shard_id: str,
-<<<<<<< HEAD
                                                  loaded_weight: torch.tensor,
                                                  tp_rank: int, expert_id: int):
-=======
-                                                 loaded_weight: torch.Tensor,
-                                                 tp_rank: int):
->>>>>>> a4c4daf3
         # Load grouped weight scales for group quantization
         # or model weights
         if shard_id == "w2":
@@ -308,7 +303,6 @@
                            expert_data=expert_data,
                            tp_rank=tp_rank)
 
-<<<<<<< HEAD
     def _load_w13(self,
                   expert_data: torch.Tensor,
                   shard_dim: int,
@@ -316,10 +310,6 @@
                   loaded_weight: torch.tensor,
                   tp_rank: int,
                   expert_id: Optional[int] = None):
-=======
-    def _load_w13(self, expert_data: torch.Tensor, shard_dim: int,
-                  shard_id: str, loaded_weight: torch.Tensor, tp_rank: int):
->>>>>>> a4c4daf3
 
         orig_exp_data = expert_data.view(expert_data.size())
         # Index the loaded weight for tp sharding.
@@ -337,7 +327,6 @@
             expert_data = expert_data.narrow(shard_dim, shard_size, shard_size)
         expert_data.copy_(loaded_weight)
 
-<<<<<<< HEAD
         if is_hpu:
             from vllm_hpu_extension.ops import StaticFusedMOE
             if isinstance(self.hpu_static_fused_moe, StaticFusedMOE):
@@ -351,10 +340,6 @@
                  loaded_weight: torch.tensor,
                  tp_rank: int,
                  expert_id: Optional[int] = None):
-=======
-    def _load_w2(self, expert_data: torch.Tensor, shard_dim: int,
-                 shard_id: str, loaded_weight: torch.Tensor, tp_rank: int):
->>>>>>> a4c4daf3
 
         # Index the loaded weight for tp sharding.
         # down_proj: "RowParallel" so tp sharding on input_dim
