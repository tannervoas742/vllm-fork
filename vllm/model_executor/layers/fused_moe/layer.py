from abc import abstractmethod
from enum import Enum
from typing import Callable, List, Optional, Tuple

import torch

from vllm.distributed import (get_tensor_model_parallel_rank,
                              get_tensor_model_parallel_world_size,
                              tensor_model_parallel_all_reduce)
from vllm.logger import init_logger
from vllm.model_executor.custom_op import CustomOp
from vllm.model_executor.layers.quantization.base_config import (
    QuantizationConfig, QuantizeMethodBase)
from vllm.model_executor.utils import set_weight_attrs
from vllm.platforms import current_platform
from vllm.platforms.interface import CpuArchEnum

is_hpu = current_platform.is_hpu()

if current_platform.is_cuda_alike():
    from .fused_moe import fused_experts
else:
    fused_experts = None  # type: ignore
if current_platform.is_tpu():
    # the iterative moe implementation is used until the moe_pallas is fixed
    from .moe_torch_iterative import fused_moe as fused_moe_pallas
else:
    fused_moe_pallas = None  # type: ignore
logger = init_logger(__name__)


class FusedMoeWeightScaleSupported(Enum):
    TENSOR = "tensor"
    CHANNEL = "channel"
    GROUP = "group"
    BLOCK = "block"


class FusedMoEMethodBase(QuantizeMethodBase):

    @abstractmethod
    def create_weights(self, layer: torch.nn.Module, num_experts: int,
                       hidden_size: int, intermediate_size_per_partition: int,
                       params_dtype: torch.dtype, **extra_weight_attrs):
        raise NotImplementedError

    @abstractmethod
    def apply(
        self,
        layer: torch.nn.Module,
        x: torch.Tensor,
        router_logits: torch.Tensor,
        top_k: int,
        renormalize: bool,
        use_grouped_topk: bool = False,
        topk_group: Optional[int] = None,
        num_expert_group: Optional[int] = None,
        custom_routing_function: Optional[Callable] = None,
        scoring_func: str = "softmax",
        e_score_correction_bias: Optional[torch.Tensor] = None
    ) -> torch.Tensor:
        raise NotImplementedError


@CustomOp.register("unquantized_fused_moe")
class UnquantizedFusedMoEMethod(FusedMoEMethodBase, CustomOp):
    """MoE method without quantization."""

    def create_weights(self, layer: torch.nn.Module, num_experts: int,
                       hidden_size: int, intermediate_size_per_partition: int,
                       params_dtype: torch.dtype, **extra_weight_attrs):
        # Fused gate_up_proj (column parallel)
        w13_weight = torch.nn.Parameter(torch.empty(
            num_experts,
            2 * intermediate_size_per_partition,
            hidden_size,
            dtype=params_dtype),
                                        requires_grad=False)
        layer.register_parameter("w13_weight", w13_weight)
        set_weight_attrs(w13_weight, extra_weight_attrs)

        # down_proj (row parallel)
        w2_weight = torch.nn.Parameter(torch.empty(
            num_experts,
            hidden_size,
            intermediate_size_per_partition,
            dtype=params_dtype),
                                       requires_grad=False)
        layer.register_parameter("w2_weight", w2_weight)
        set_weight_attrs(w2_weight, extra_weight_attrs)

    def process_weights_after_loading(self, layer: torch.nn.Module) -> None:
        super().process_weights_after_loading(layer)

        if current_platform.is_cpu():
            if current_platform.get_cpu_architecture() == CpuArchEnum.X86:
                import intel_extension_for_pytorch as ipex
                layer.ipex_fusion = ipex.llm.modules.GatedMLPMOE(
                    layer.w13_weight,
                    layer.w2_weight,
                    use_prepack=True,
                )
            else:
                raise NotImplementedError("CPU MOE only supports x86 arch.")

    def apply(
        self,
        layer: torch.nn.Module,
        x: torch.Tensor,
        router_logits: torch.Tensor,
        top_k: int,
        renormalize: bool,
        use_grouped_topk: bool = False,
        topk_group: Optional[int] = None,
        num_expert_group: Optional[int] = None,
        custom_routing_function: Optional[Callable] = None,
        scoring_func: str = "softmax",
        e_score_correction_bias: Optional[torch.Tensor] = None
    ) -> torch.Tensor:
        return self.forward(x=x,
                            layer=layer,
                            router_logits=router_logits,
                            top_k=top_k,
                            renormalize=renormalize,
                            use_grouped_topk=use_grouped_topk,
                            topk_group=topk_group,
                            num_expert_group=num_expert_group,
                            custom_routing_function=custom_routing_function,
                            scoring_func=scoring_func,
                            e_score_correction_bias=e_score_correction_bias)

    def forward_cuda(
        self,
        layer: torch.nn.Module,
        x: torch.Tensor,
        use_grouped_topk: bool,
        top_k: int,
        router_logits: torch.Tensor,
        renormalize: bool,
        topk_group: Optional[int] = None,
        num_expert_group: Optional[int] = None,
        custom_routing_function: Optional[Callable] = None,
        scoring_func: str = "softmax",
        e_score_correction_bias: Optional[torch.Tensor] = None
    ) -> torch.Tensor:
        topk_weights, topk_ids = FusedMoE.select_experts(
            hidden_states=x,
            router_logits=router_logits,
            use_grouped_topk=use_grouped_topk,
            top_k=top_k,
            renormalize=renormalize,
            topk_group=topk_group,
            num_expert_group=num_expert_group,
            custom_routing_function=custom_routing_function,
            scoring_func=scoring_func,
            e_score_correction_bias=e_score_correction_bias)

        return fused_experts(hidden_states=x,
                             w1=layer.w13_weight,
                             w2=layer.w2_weight,
                             topk_weights=topk_weights,
                             topk_ids=topk_ids,
                             inplace=True)

    def forward_hpu(
        self,
        layer: torch.nn.Module,
        x: torch.Tensor,
        use_grouped_topk: bool,
        top_k: int,
        router_logits: torch.Tensor,
        renormalize: bool,
        topk_group: Optional[int] = None,
        num_expert_group: Optional[int] = None,
        custom_routing_function: Optional[Callable] = None,
        **kwargs,
    ):
        assert not use_grouped_topk, 'use_grouped_topk must be False on HPU'
        assert num_expert_group is None, ('num_expert_group is '
                                          'not supported on HPU')
        assert topk_group is None, 'topk_group is not supported on HPU'
        if layer is not None:
            return layer.hpu_fused_moe(x, router_logits, top_k)

    def forward_cpu(
        self,
        layer: torch.nn.Module,
        x: torch.Tensor,
        use_grouped_topk: bool,
        top_k: int,
        router_logits: torch.Tensor,
        renormalize: bool,
        topk_group: Optional[int] = None,
        num_expert_group: Optional[int] = None,
        custom_routing_function: Optional[Callable] = None,
        **kwargs,
    ):
        assert custom_routing_function is None
        return layer.ipex_fusion(
            x,
            use_grouped_topk,
            top_k,
            router_logits,
            renormalize,
            topk_group,
            num_expert_group,
        )

    def forward_tpu(
        self,
        layer: torch.nn.Module,
        x: torch.Tensor,
        use_grouped_topk: bool,
        top_k: int,
        router_logits: torch.Tensor,
        renormalize: bool,
        topk_group: Optional[int] = None,
        num_expert_group: Optional[int] = None,
        custom_routing_function: Optional[Callable] = None,
        scoring_func: str = "softmax",
        e_score_correction_bias: Optional[torch.Tensor] = None
    ) -> torch.Tensor:
        assert not use_grouped_topk
        assert num_expert_group is None
        assert topk_group is None
        assert custom_routing_function is None
        if scoring_func != "softmax":
            raise NotImplementedError(
                "Only softmax scoring function is supported for TPU.")
        if e_score_correction_bias is not None:
            raise NotImplementedError(
                "Expert score correction bias is not supported for TPU.")
        return fused_moe_pallas(hidden_states=x,
                                w1=layer.w13_weight,
                                w2=layer.w2_weight,
                                topk=top_k,
                                gating_output=router_logits,
                                renormalize=renormalize)

    forward_native = forward_cuda


class FusedMoE(torch.nn.Module):
    """FusedMoE layer for MoE models.

    This layer contains both MergedColumnParallel weights (gate_up_proj /
    w13) and RowParallelLinear weights (down_proj/ w2).

    Note: Mixtral uses w1, w2, and w3 for gate, up, and down_proj. We
    copy that naming convention here and handle any remapping in the
    load_weights function in each model implementation.

    Args:
        num_experts: Number of experts in the model
        top_k: Number of experts selected for each token
        hidden_size: Input hidden state size of the transformer
        intermediate_size: Intermediate size of the experts
        params_dtype: Data type for the parameters.
        reduce_results: Whether to all all_reduce on the output of the layer
        renomalize: Whether to renormalize the logits in the fused_moe kernel
        quant_config: Quantization configure.
    """

    def __init__(
        self,
        num_experts: int,
        top_k: int,
        hidden_size: int,
        intermediate_size: int,
        params_dtype: Optional[torch.dtype] = None,
        reduce_results: bool = False,
        renormalize: bool = True,
        use_grouped_topk: bool = False,
        num_expert_group: Optional[int] = None,
        topk_group: Optional[int] = None,
        quant_config: Optional[QuantizationConfig] = None,
        tp_size: Optional[int] = None,
        prefix: str = "",
        custom_routing_function: Optional[Callable] = None,
        scoring_func: str = "softmax",
        e_score_correction_bias: Optional[torch.Tensor] = None,
    ):
        super().__init__()

        if params_dtype is None:
            params_dtype = torch.get_default_dtype()

        self.tp_size = (tp_size if tp_size is not None else
                        get_tensor_model_parallel_world_size())
        self.top_k = top_k
        self.num_experts = num_experts
        assert intermediate_size % self.tp_size == 0
        self.intermediate_size_per_partition = intermediate_size // self.tp_size
        self.reduce_results = reduce_results
        self.renormalize = renormalize
        self.use_grouped_topk = use_grouped_topk
        if self.use_grouped_topk:
            assert num_expert_group is not None and topk_group is not None
        self.num_expert_group = num_expert_group
        self.topk_group = topk_group
        self.custom_routing_function = custom_routing_function
        if is_hpu:
            from vllm_hpu_extension.ops import DynamicFusedMOE
            self.hpu_fused_moe = DynamicFusedMOE(self.num_experts)

        self.scoring_func = scoring_func
        self.e_score_correction_bias = e_score_correction_bias
        if self.scoring_func != "softmax" and not self.use_grouped_topk:
            raise ValueError("Only softmax scoring function is supported for "
                             "non-grouped topk.")

        if quant_config is None:
            self.quant_method: Optional[QuantizeMethodBase] = (
                UnquantizedFusedMoEMethod())
        else:
            self.quant_method = quant_config.get_quant_method(self, prefix)
        assert self.quant_method is not None

        moe_quant_params = {
            "num_experts": num_experts,
            "hidden_size": hidden_size,
            "intermediate_size_per_partition":
            self.intermediate_size_per_partition,
            "params_dtype": params_dtype,
            "weight_loader": self.weight_loader,
        }
        # need full intermediate size pre-sharding for WNA16 act order
        if (self.quant_method.__class__.__name__ ==
                "CompressedTensorsWNA16MoEMethod"):
            moe_quant_params["intermediate_size_full"] = intermediate_size

        self.quant_method.create_weights(layer=self, **moe_quant_params)

    def _load_per_tensor_weight_scale(self, shard_id: str,
                                      param: torch.nn.Parameter,
                                      loaded_weight: torch.Tensor,
                                      expert_id: int):
        param_data = param.data
        # for per tensor weight quantization
        if shard_id in ("w1", "w3"):
            # We have to keep the weight scales of w1 and w3 because
            # we need to re-quantize w1/w3 weights after weight loading.
            idx = 0 if shard_id == "w1" else 1
            param_data[expert_id][idx] = loaded_weight
        # If we are in the row parallel case (down_proj)
        elif shard_id == "w2":
            param_data[expert_id] = loaded_weight

    def _load_model_weight_or_group_weight_scale(self,
                                                 shard_dim: int,
                                                 expert_data: torch.Tensor,
                                                 shard_id: str,
<<<<<<< HEAD
                                                 loaded_weight: torch.tensor,
                                                 tp_rank: int, expert_id: int):
        # Load grouped weight scales for group quantization
        # or model weights
=======
                                                 loaded_weight: torch.Tensor,
                                                 tp_rank: int,
                                                 load_full_w2: bool = False):
        """
        Load grouped weight scales for group quantization or model weights
            :param shard_dim: dimension to shard
            :param expert_data: parameter for a particular expert
            :param shard_id: either w1, w2, or w3
            :param loaded_weight: checkpoint weight to load into the param
            :param tp_rank: tensor parallel rank
            :param load_full_w2: whether or not the w2 loaded should be sharded.
        """
>>>>>>> 2079e43b
        if shard_id == "w2":
            # In the case where we have actorder/g_idx, we do not partition the
            # w2 scales, as indicated by `load_full` argument, for all tp cases
            self._load_w2(shard_dim=shard_dim,
                          loaded_weight=loaded_weight,
                          expert_data=expert_data,
                          tp_rank=tp_rank,
<<<<<<< HEAD
                          expert_id=expert_id)
=======
                          load_full=load_full_w2)
>>>>>>> 2079e43b
        elif shard_id in ("w1", "w3"):
            self._load_w13(shard_id=shard_id,
                           shard_dim=shard_dim,
                           loaded_weight=loaded_weight,
                           expert_data=expert_data,
                           tp_rank=tp_rank,
                           expert_id=expert_id)

    def _load_per_channel_weight_scale(self, expert_data: torch.Tensor,
                                       shard_dim: int, shard_id: str,
                                       loaded_weight: torch.Tensor,
                                       tp_rank: int):
        # for per channel weight quantization
        if shard_id == "w2":
            expert_data.copy_(loaded_weight)
        elif shard_id in ("w1", "w3"):
            self._load_w13(shard_id=shard_id,
                           shard_dim=shard_dim,
                           loaded_weight=loaded_weight,
                           expert_data=expert_data,
                           tp_rank=tp_rank)

    def _load_w13(self,
                  expert_data: torch.Tensor,
                  shard_dim: int,
                  shard_id: str,
                  loaded_weight: torch.tensor,
                  tp_rank: int,
                  expert_id: Optional[int] = None):

        orig_exp_data = expert_data.view(expert_data.size())
        # Index the loaded weight for tp sharding.
        # gate_up_proj: "MergedColumnParallel", so tp sharding on output_dim
        shard_size = expert_data.shape[shard_dim] // 2
        loaded_weight = loaded_weight.narrow(shard_dim, shard_size * tp_rank,
                                             shard_size)
        # Narrow parameter and load.
        # w1, gate_proj: Load into first logical weight of w13.
        if shard_id == "w1":
            expert_data = expert_data.narrow(shard_dim, 0, shard_size)
        # w3, up_proj: Load into second logical weight of w13.
        else:
            assert shard_id == "w3"
            expert_data = expert_data.narrow(shard_dim, shard_size, shard_size)
        expert_data.copy_(loaded_weight)

<<<<<<< HEAD
        if is_hpu:
            self.hpu_fused_moe.MoeOp.w13_list[expert_id].set_weight(
                orig_exp_data)

    def _load_w2(self,
                 expert_data: torch.Tensor,
                 shard_dim: int,
                 shard_id: str,
                 loaded_weight: torch.tensor,
                 tp_rank: int,
                 expert_id: Optional[int] = None):
=======
    def _load_w2(self,
                 expert_data: torch.Tensor,
                 shard_dim: int,
                 loaded_weight: torch.Tensor,
                 tp_rank: int,
                 load_full: bool = False):
>>>>>>> 2079e43b

        # Index the loaded weight for tp sharding.
        # down_proj: "RowParallel" so tp sharding on input_dim
        # Narrow parameter and load.
        shard_size = expert_data.shape[shard_dim]
        if not load_full:
            loaded_weight = loaded_weight.narrow(shard_dim,
                                                 shard_size * tp_rank,
                                                 shard_size)
        # w2, down_proj: Load into only logical weight of w2.
        expert_data.copy_(loaded_weight)
        if is_hpu:
            self.hpu_fused_moe.MoeOp.w2_list[expert_id].set_weight(expert_data)

    def _load_single_value(self, param: torch.nn.Parameter,
                           loaded_weight: torch.Tensor, expert_id: int):
        param_data = param.data

        # Input scales can be loaded directly and should be equal.
        param_data[expert_id] = loaded_weight

    def _load_g_idx(self, shard_id: str, expert_data: torch.Tensor,
                    shard_dim: int, loaded_weight: torch.Tensor, tp_rank: int):

        if shard_id == "w2":
            self._load_w2(shard_dim=shard_dim,
                          loaded_weight=loaded_weight,
                          expert_data=expert_data,
                          tp_rank=tp_rank)
        else:
            assert shard_id in ("w1", "w3")
            expert_data.copy_(loaded_weight)

    def weight_loader(self, param: torch.nn.Parameter,
                      loaded_weight: torch.Tensor, weight_name: str,
                      shard_id: str, expert_id: int) -> None:

        # compressed-tensors checkpoints with packed weights are stored flipped
        # TODO (mgoin): check self.quant_method.quant_config.quant_format
        # against known CompressionFormat enum values that have this quality
        loaded_weight = loaded_weight.t().contiguous() if (
            self.quant_method.__class__.__name__
            == "CompressedTensorsWNA16MoEMethod") else loaded_weight

        if shard_id not in ("w1", "w2", "w3"):
            raise ValueError(f"shard_id must be ['w1','w2','w3'] but "
                             f"got {shard_id}.")

        WEIGHT_SCALE_SUPPORTED = [
            e.value for e in FusedMoeWeightScaleSupported
        ]
        # Fetch the dim to shard the parameter/loaded weight
        # based on the shard id. This will be whatever
        # dimension intermediate_size_per_partition is used.
        SHARD_ID_TO_SHARDED_DIM = {"w1": 0, "w2": 1, "w3": 0}

        expert_data = param.data[expert_id]
        tp_rank = get_tensor_model_parallel_rank()

        # is_transposed: if the dim to shard the weight
        # should be flipped. Required by GPTQ, compressed-tensors
        # should be whatever dimension intermediate_size_per_partition is
        is_transposed = getattr(param, "is_transposed", False)
        shard_dim = SHARD_ID_TO_SHARDED_DIM[shard_id]
        if is_transposed:
            shard_dim = int(not shard_dim)

        # Case input scale: input_scale loading is only supported for fp8
        if "input_scale" in weight_name:
            # this is needed for compressed-tensors only
            loaded_weight = loaded_weight.to(param.data.device)

            if param.data[expert_id] != 1 and (param.data[expert_id] -
                                               loaded_weight).abs() > 1e-5:
                raise ValueError(
                    "input_scales of w1 and w3 of a layer "
                    f"must be equal. But got {param.data[expert_id]} "
                    f"vs. {loaded_weight}")

            self._load_single_value(param=param,
                                    loaded_weight=loaded_weight,
                                    expert_id=expert_id)
            return

        # Case g_idx
        if "g_idx" in weight_name:
            self._load_g_idx(shard_dim=0,
                             shard_id=shard_id,
                             loaded_weight=loaded_weight,
                             expert_data=expert_data,
                             tp_rank=tp_rank)
            return

        # Case weight scales and zero_points
        if ("scale" in weight_name or "zero" in weight_name):
            # load the weight scales and zp based on the quantization scheme
            # supported weight scales/zp can be found in
            # FusedMoeWeightScaleSupported
            # TODO @dsikka: once hardened, refactor to use vLLM Parameters
            # specific to each case
            quant_method = getattr(param, "quant_method", None)
            if quant_method == FusedMoeWeightScaleSupported.CHANNEL.value:
                self._load_per_channel_weight_scale(
                    shard_id=shard_id,
                    shard_dim=shard_dim,
                    loaded_weight=loaded_weight,
                    expert_data=expert_data,
                    tp_rank=tp_rank)
            elif quant_method in [
                    FusedMoeWeightScaleSupported.GROUP.value,
                    FusedMoeWeightScaleSupported.BLOCK.value,
            ]:
                self._load_model_weight_or_group_weight_scale(
                    shard_id=shard_id,
                    shard_dim=shard_dim,
                    loaded_weight=loaded_weight,
                    expert_data=expert_data,
                    tp_rank=tp_rank,
<<<<<<< HEAD
                    expert_id=expert_id)
=======
                    load_full_w2=getattr(param, "load_full_w2", False))
>>>>>>> 2079e43b
            elif quant_method == FusedMoeWeightScaleSupported.TENSOR.value:
                self._load_per_tensor_weight_scale(shard_id=shard_id,
                                                   param=param,
                                                   loaded_weight=loaded_weight,
                                                   expert_id=expert_id)
            else:
                raise ValueError(
                    f"quant method must be one of {WEIGHT_SCALE_SUPPORTED}")
            return

        # Case weight_shape
        if "weight_shape" in weight_name:
            # only required by compressed-tensors
            self._load_single_value(param=param,
                                    loaded_weight=loaded_weight,
                                    expert_id=expert_id)
            return

        # Case model weights
        if "weight" in weight_name:
            self._load_model_weight_or_group_weight_scale(
                shard_id=shard_id,
                shard_dim=shard_dim,
                loaded_weight=loaded_weight,
                expert_data=expert_data,
                tp_rank=tp_rank,
                expert_id=expert_id)
            return

    @staticmethod
    def select_experts(hidden_states: torch.Tensor,
                       router_logits: torch.Tensor,
                       top_k: int,
                       use_grouped_topk: bool,
                       renormalize: bool,
                       topk_group: Optional[int] = None,
                       num_expert_group: Optional[int] = None,
                       custom_routing_function: Optional[Callable] = None,
                       scoring_func: str = "softmax",
                       e_score_correction_bias: Optional[torch.Tensor] = None):
        from vllm.model_executor.layers.fused_moe.fused_moe import (
            fused_topk, grouped_topk)

        # DeekSeekv2 uses grouped_top_k
        if use_grouped_topk:
            assert topk_group is not None
            assert num_expert_group is not None
            topk_weights, topk_ids = grouped_topk(
                hidden_states=hidden_states,
                gating_output=router_logits,
                topk=top_k,
                renormalize=renormalize,
                num_expert_group=num_expert_group,
                topk_group=topk_group,
                scoring_func=scoring_func,
                e_score_correction_bias=e_score_correction_bias)
        elif custom_routing_function is None:
            topk_weights, topk_ids = fused_topk(hidden_states=hidden_states,
                                                gating_output=router_logits,
                                                topk=top_k,
                                                renormalize=renormalize)
        else:
            topk_weights, topk_ids = custom_routing_function(
                hidden_states=hidden_states,
                gating_output=router_logits,
                topk=top_k,
                renormalize=renormalize)

        return topk_weights, topk_ids

    def forward(self, hidden_states: torch.Tensor,
                router_logits: torch.Tensor):
        assert self.quant_method is not None

        # Matrix multiply.
        final_hidden_states = self.quant_method.apply(
            layer=self,
            x=hidden_states,
            router_logits=router_logits,
            top_k=self.top_k,
            renormalize=self.renormalize,
            use_grouped_topk=self.use_grouped_topk,
            topk_group=self.topk_group,
            num_expert_group=self.num_expert_group,
            custom_routing_function=self.custom_routing_function,
            scoring_func=self.scoring_func,
            e_score_correction_bias=self.e_score_correction_bias)

        if self.reduce_results and self.tp_size > 1:
            final_hidden_states = tensor_model_parallel_all_reduce(
                final_hidden_states)

        return final_hidden_states

    @classmethod
    def make_expert_params_mapping(
            cls, ckpt_gate_proj_name: str, ckpt_down_proj_name: str,
            ckpt_up_proj_name: str,
            num_experts: int) -> List[Tuple[str, str, int, str]]:

        return [
            # (param_name, weight_name, expert_id, shard_id)
            ("experts.w13_" if weight_name
             in [ckpt_gate_proj_name, ckpt_up_proj_name] else "experts.w2_",
             f"experts.{expert_id}.{weight_name}.", expert_id, shard_id)
            for expert_id in range(num_experts) for shard_id, weight_name in [
                ("w1", ckpt_gate_proj_name),
                ("w2", ckpt_down_proj_name),
                ("w3", ckpt_up_proj_name),
            ]
        ]<|MERGE_RESOLUTION|>--- conflicted
+++ resolved
@@ -350,14 +350,9 @@
                                                  shard_dim: int,
                                                  expert_data: torch.Tensor,
                                                  shard_id: str,
-<<<<<<< HEAD
                                                  loaded_weight: torch.tensor,
-                                                 tp_rank: int, expert_id: int):
-        # Load grouped weight scales for group quantization
-        # or model weights
-=======
-                                                 loaded_weight: torch.Tensor,
                                                  tp_rank: int,
+                                                 expert_id: int,
                                                  load_full_w2: bool = False):
         """
         Load grouped weight scales for group quantization or model weights
@@ -368,7 +363,6 @@
             :param tp_rank: tensor parallel rank
             :param load_full_w2: whether or not the w2 loaded should be sharded.
         """
->>>>>>> 2079e43b
         if shard_id == "w2":
             # In the case where we have actorder/g_idx, we do not partition the
             # w2 scales, as indicated by `load_full` argument, for all tp cases
@@ -376,11 +370,8 @@
                           loaded_weight=loaded_weight,
                           expert_data=expert_data,
                           tp_rank=tp_rank,
-<<<<<<< HEAD
-                          expert_id=expert_id)
-=======
+                          expert_id=expert_id,
                           load_full=load_full_w2)
->>>>>>> 2079e43b
         elif shard_id in ("w1", "w3"):
             self._load_w13(shard_id=shard_id,
                            shard_dim=shard_dim,
@@ -427,7 +418,6 @@
             expert_data = expert_data.narrow(shard_dim, shard_size, shard_size)
         expert_data.copy_(loaded_weight)
 
-<<<<<<< HEAD
         if is_hpu:
             self.hpu_fused_moe.MoeOp.w13_list[expert_id].set_weight(
                 orig_exp_data)
@@ -438,15 +428,8 @@
                  shard_id: str,
                  loaded_weight: torch.tensor,
                  tp_rank: int,
+                 load_full: bool = False,
                  expert_id: Optional[int] = None):
-=======
-    def _load_w2(self,
-                 expert_data: torch.Tensor,
-                 shard_dim: int,
-                 loaded_weight: torch.Tensor,
-                 tp_rank: int,
-                 load_full: bool = False):
->>>>>>> 2079e43b
 
         # Index the loaded weight for tp sharding.
         # down_proj: "RowParallel" so tp sharding on input_dim
@@ -565,11 +548,8 @@
                     loaded_weight=loaded_weight,
                     expert_data=expert_data,
                     tp_rank=tp_rank,
-<<<<<<< HEAD
-                    expert_id=expert_id)
-=======
+                    expert_id=expert_id,
                     load_full_w2=getattr(param, "load_full_w2", False))
->>>>>>> 2079e43b
             elif quant_method == FusedMoeWeightScaleSupported.TENSOR.value:
                 self._load_per_tensor_weight_scale(shard_id=shard_id,
                                                    param=param,
