import argparse
import asyncio
import contextlib
import datetime
import enum
import gc
import inspect
import ipaddress
import os
import random
import socket
import subprocess
import sys
import tempfile
import threading
import uuid
import warnings
import weakref
from asyncio import FIRST_COMPLETED, ensure_future
from functools import lru_cache, partial, wraps
from platform import uname
from typing import (Any, AsyncGenerator, Awaitable, Callable, Dict, Generic,
                    Hashable, List, Literal, Optional, OrderedDict, Set, Tuple,
                    Type, TypeVar, Union, overload)
from uuid import uuid4

import numpy as np
import numpy.typing as npt
import psutil
import torch
import torch.types
import yaml
from packaging.version import Version
from typing_extensions import ParamSpec, TypeIs, assert_never

import vllm.envs as envs
from vllm.logger import enable_trace_function_call, init_logger
from vllm.platforms import current_platform

logger = init_logger(__name__)

# Exception strings for non-implemented encoder/decoder scenarios

STR_NOT_IMPL_ENC_DEC_SWA = \
    "Sliding window attention for encoder/decoder models " + \
                    "is not currently supported."

STR_NOT_IMPL_ENC_DEC_PREFIX_CACHE = \
    "Prefix caching for encoder/decoder models " + \
                    "is not currently supported."

STR_NOT_IMPL_ENC_DEC_CHUNKED_PREFILL = \
    "Chunked prefill for encoder/decoder models " + \
                    "is not currently supported."

STR_NOT_IMPL_ENC_DEC_LOGIT_SOFTCAP = (
    "Models with logits_soft_cap "
    "require FlashInfer backend, which is "
    "currently not supported for encoder/decoder "
    "models.")

STR_NOT_IMPL_ENC_DEC_LORA = ("LoRA is currently not currently "
                             "supported with encoder/decoder "
                             "models.")

STR_NOT_IMPL_ENC_DEC_PP = ("Pipeline parallelism is not "
                           "currently supported with "
                           "encoder/decoder models.")

STR_NOT_IMPL_ENC_DEC_MM = ("Multimodal is not currently "
                           "supported with encoder/decoder "
                           "models.")

STR_NOT_IMPL_ENC_DEC_SPEC_DEC = ("Speculative decoding is not "
                                 "currently supported with encoder/"
                                 "decoder models.")

STR_NOT_IMPL_ENC_DEC_BACKEND = ("XFormers is the only backend "
                                "currently supported with encoder/"
                                "decoder models.")

STR_NOT_IMPL_ENC_DEC_PROMPT_ADAPTER = ("Prompt adapters are not "
                                       "currently supported with encoder/"
                                       "decoder models.")

STR_NOT_IMPL_ENC_DEC_CPU = ("CPU is not currently supported with "
                            "encoder/decoder models.")

# Efficiently import all enc/dec error strings
# rather than having to import all of the above
STR_NOT_IMPL_ENC_DEC_ERR_STRS = {
    "STR_NOT_IMPL_ENC_DEC_SWA": STR_NOT_IMPL_ENC_DEC_SWA,
    "STR_NOT_IMPL_ENC_DEC_PREFIX_CACHE": STR_NOT_IMPL_ENC_DEC_PREFIX_CACHE,
    "STR_NOT_IMPL_ENC_DEC_CHUNKED_PREFILL":
    STR_NOT_IMPL_ENC_DEC_CHUNKED_PREFILL,
    "STR_NOT_IMPL_ENC_DEC_LOGIT_SOFTCAP": STR_NOT_IMPL_ENC_DEC_LOGIT_SOFTCAP,
    "STR_NOT_IMPL_ENC_DEC_LORA": STR_NOT_IMPL_ENC_DEC_LORA,
    "STR_NOT_IMPL_ENC_DEC_PP": STR_NOT_IMPL_ENC_DEC_PP,
    "STR_NOT_IMPL_ENC_DEC_MM": STR_NOT_IMPL_ENC_DEC_MM,
    "STR_NOT_IMPL_ENC_DEC_SPEC_DEC": STR_NOT_IMPL_ENC_DEC_SPEC_DEC,
    "STR_NOT_IMPL_ENC_DEC_BACKEND": STR_NOT_IMPL_ENC_DEC_BACKEND,
    "STR_NOT_IMPL_ENC_DEC_PROMPT_ADAPTER": STR_NOT_IMPL_ENC_DEC_PROMPT_ADAPTER,
    "STR_NOT_IMPL_ENC_DEC_CPU": STR_NOT_IMPL_ENC_DEC_CPU
}

# Constants related to forcing the attention backend selection

# String name of register which may be set in order to
# force auto-selection of attention backend by Attention
# wrapper
STR_BACKEND_ENV_VAR: str = "VLLM_ATTENTION_BACKEND"

# Possible string values of STR_BACKEND_ENV_VAR
# register, corresponding to possible backends
STR_FLASHINFER_ATTN_VAL: str = "FLASHINFER"
STR_TORCH_SDPA_ATTN_VAL: str = "TORCH_SDPA"
STR_ROCM_FLASH_ATTN_VAL: str = "ROCM_FLASH"
STR_XFORMERS_ATTN_VAL: str = "XFORMERS"
STR_FLASH_ATTN_VAL: str = "FLASH_ATTN"
STR_INVALID_VAL: str = "INVALID"

GB_bytes = 1_000_000_000
"""The number of bytes in one gigabyte (GB)."""

GiB_bytes = 1 << 30
"""The number of bytes in one gibibyte (GiB)."""

STR_DTYPE_TO_TORCH_DTYPE = {
    "half": torch.half,
    "bfloat16": torch.bfloat16,
    "float": torch.float,
    "fp8": torch.uint8,
    "fp8_e4m3": torch.uint8,
    "fp8_e5m2": torch.uint8,
    "fp8_inc": torch.float8_e4m3fn,
}

TORCH_DTYPE_TO_NUMPY_DTYPE = {
    torch.float16: np.float16,
    torch.float32: np.float32,
    torch.float64: np.float64,
    torch.uint8: np.uint8,
    torch.int32: np.int32,
    torch.int64: np.int64,
}

P = ParamSpec('P')
K = TypeVar("K")
T = TypeVar("T")
U = TypeVar("U")


class _Sentinel:
    ...


ALL_PINNED_SENTINEL = _Sentinel()


class Device(enum.Enum):
    GPU = enum.auto()
    CPU = enum.auto()


class Counter:

    def __init__(self, start: int = 0) -> None:
        self.counter = start

    def __next__(self) -> int:
        i = self.counter
        self.counter += 1
        return i

    def reset(self) -> None:
        self.counter = 0


class LRUCache(Generic[T]):

    def __init__(self, capacity: int):
        self.cache: OrderedDict[Hashable, T] = OrderedDict()
        self.pinned_items: Set[Hashable] = set()
        self.capacity = capacity

    def __contains__(self, key: Hashable) -> bool:
        return key in self.cache

    def __len__(self) -> int:
        return len(self.cache)

    def __getitem__(self, key: Hashable) -> T:
        value = self.cache[key]  # Raise KeyError if not exists
        self.cache.move_to_end(key)
        return value

    def __setitem__(self, key: Hashable, value: T) -> None:
        self.put(key, value)

    def __delitem__(self, key: Hashable) -> None:
        self.pop(key)

    def touch(self, key: Hashable) -> None:
        self.cache.move_to_end(key)

    def get(self,
            key: Hashable,
            default_value: Optional[T] = None) -> Optional[T]:
        value: Optional[T]
        if key in self.cache:
            value = self.cache[key]
            self.cache.move_to_end(key)
        else:
            value = default_value
        return value

    def put(self, key: Hashable, value: T) -> None:
        self.cache[key] = value
        self.cache.move_to_end(key)
        self._remove_old_if_needed()

    def pin(self, key: Hashable) -> None:
        """
        Pins a key in the cache preventing it from being
        evicted in the LRU order.
        """
        if key not in self.cache:
            raise ValueError(f"Cannot pin key: {key} not in cache.")
        self.pinned_items.add(key)

    def _unpin(self, key: Hashable) -> None:
        self.pinned_items.remove(key)

    def _on_remove(self, key: Hashable, value: Optional[T]):
        pass

    def remove_oldest(self, remove_pinned=False):
        if not self.cache:
            return

        if not remove_pinned:
            # pop the oldest item in the cache that is not pinned
            lru_key = next(
                (key for key in self.cache if key not in self.pinned_items),
                ALL_PINNED_SENTINEL)
            if lru_key is ALL_PINNED_SENTINEL:
                raise RuntimeError("All items are pinned, "
                                   "cannot remove oldest from the cache.")
        else:
            lru_key = next(iter(self.cache))
        self.pop(lru_key)

    def _remove_old_if_needed(self) -> None:
        while len(self.cache) > self.capacity:
            self.remove_oldest()

    def pop(self,
            key: Hashable,
            default_value: Optional[T] = None) -> Optional[T]:
        run_on_remove = key in self.cache
        value: Optional[T] = self.cache.pop(key, default_value)
        # remove from pinned items
        if key in self.pinned_items:
            self._unpin(key)
        if run_on_remove:
            self._on_remove(key, value)
        return value

    def clear(self):
        while len(self.cache) > 0:
            self.remove_oldest(remove_pinned=True)
        self.cache.clear()


class PyObjectCache:
    """Used to cache python objects to avoid object allocations
    across scheduler iterations.
    """

    def __init__(self, obj_builder):
        self._obj_builder = obj_builder
        self._index = 0

        self._obj_cache = []
        for _ in range(128):
            self._obj_cache.append(self._obj_builder())

    def _grow_cache(self):
        # Double the size of the cache
        num_objs = len(self._obj_cache)
        for _ in range(num_objs):
            self._obj_cache.append(self._obj_builder())

    def get_object(self):
        """Returns a pre-allocated cached object. If there is not enough
        objects, then the cache size will double.
        """
        if self._index >= len(self._obj_cache):
            self._grow_cache()
            assert self._index < len(self._obj_cache)

        obj = self._obj_cache[self._index]
        self._index += 1

        return obj

    def reset(self):
        """Makes all cached-objects available for the next scheduler iteration.
        """
        self._index = 0


def is_hip() -> bool:
    return torch.version.hip is not None


@lru_cache(maxsize=None)
def is_cpu() -> bool:
    from importlib.metadata import PackageNotFoundError, version
    try:
        return "cpu" in version("vllm")
    except PackageNotFoundError:
        return False


@lru_cache(maxsize=None)
def is_openvino() -> bool:
    from importlib.metadata import PackageNotFoundError, version
    try:
        return "openvino" in version("vllm")
    except PackageNotFoundError:
        return False


@lru_cache(maxsize=None)
def is_neuron() -> bool:
    try:
        import transformers_neuronx
    except ImportError:
        transformers_neuronx = None
    return transformers_neuronx is not None


@lru_cache(maxsize=None)
def is_fake_hpu() -> bool:
    return os.environ.get('VLLM_USE_FAKE_HPU', '0') != '0'


@lru_cache(maxsize=None)
def hpu_device_string():
    device_string = 'hpu' if not is_fake_hpu() else 'cpu'
    return device_string


@lru_cache(maxsize=None)
def hpu_backend_string():
    backend_string = 'hccl' if not is_fake_hpu() else 'gloo'
    return backend_string


@lru_cache(maxsize=None)
def is_xpu() -> bool:
    from importlib.metadata import PackageNotFoundError, version
    try:
        is_xpu_flag = "xpu" in version("vllm")
    except PackageNotFoundError:
        return False
    # vllm is not build with xpu
    if not is_xpu_flag:
        return False
    try:
        import intel_extension_for_pytorch as ipex  # noqa: F401
        _import_ipex = True
    except ImportError as e:
        logger.warning("Import Error for IPEX: %s", e.msg)
        _import_ipex = False
    # ipex dependency is not ready
    if not _import_ipex:
        logger.warning("not found ipex lib")
        return False
    return hasattr(torch, "xpu") and torch.xpu.is_available()


@lru_cache(maxsize=None)
def get_max_shared_memory_bytes(gpu: int = 0) -> int:
    """Returns the maximum shared memory per thread block in bytes."""
    from vllm import _custom_ops as ops
    max_shared_mem = (
        ops.get_max_shared_memory_per_block_device_attribute(gpu))
    # value 0 will cause MAX_SEQ_LEN become negative and test_attention.py
    # will fail
    assert max_shared_mem > 0, "max_shared_mem can not be zero"
    return int(max_shared_mem)


def get_cpu_memory() -> int:
    """Returns the total CPU memory of the node in bytes."""
    return psutil.virtual_memory().total


def seed_everything(seed: int) -> None:
    """
    Set the seed of each random module.

    Loosely based on: https://github.com/Lightning-AI/pytorch-lightning/blob/2.4.0/src/lightning/fabric/utilities/seed.py#L20
    """
    random.seed(seed)
    np.random.seed(seed)

    if current_platform.is_cuda_alike():
        torch.cuda.manual_seed_all(seed)

    if is_xpu():
        torch.xpu.manual_seed_all(seed)


def random_uuid() -> str:
    return str(uuid.uuid4().hex)


@lru_cache(maxsize=None)
def get_vllm_instance_id() -> str:
    """
    If the environment variable VLLM_INSTANCE_ID is set, return it.
    Otherwise, return a random UUID.
    Instance id represents an instance of the VLLM. All processes in the same
    instance should have the same instance id.
    """
    return envs.VLLM_INSTANCE_ID or f"vllm-instance-{random_uuid()}"


@lru_cache(maxsize=None)
def in_wsl() -> bool:
    # Reference: https://github.com/microsoft/WSL/issues/4071
    return "microsoft" in " ".join(uname()).lower()


def make_async(func: Callable[P, T]) -> Callable[P, Awaitable[T]]:
    """Take a blocking function, and run it on in an executor thread.

    This function prevents the blocking function from blocking the
    asyncio event loop.
    The code in this function needs to be thread safe.
    """

    def _async_wrapper(*args: P.args, **kwargs: P.kwargs) -> asyncio.Future:
        loop = asyncio.get_event_loop()
        p_func = partial(func, *args, **kwargs)
        return loop.run_in_executor(executor=None, func=p_func)

    return _async_wrapper


async def iterate_with_cancellation(
    iterator: AsyncGenerator[T, None],
    is_cancelled: Callable[[], Awaitable[bool]],
) -> AsyncGenerator[T, None]:
    """Convert async iterator into one that polls the provided function
    at least once per second to check for client cancellation.
    """

    # Can use anext() in python >= 3.10
    awaits = [ensure_future(iterator.__anext__())]
    while True:
        done, pending = await asyncio.wait(awaits, timeout=1)
        if await is_cancelled():
            with contextlib.suppress(BaseException):
                awaits[0].cancel()
                await iterator.aclose()
            raise asyncio.CancelledError("client cancelled")
        if done:
            try:
                item = await awaits[0]
                awaits[0] = ensure_future(iterator.__anext__())
                yield item
            except StopAsyncIteration:
                # we are done
                return


async def merge_async_iterators(
    *iterators: AsyncGenerator[T, None],
    is_cancelled: Optional[Callable[[], Awaitable[bool]]] = None,
) -> AsyncGenerator[Tuple[int, T], None]:
    """Merge multiple asynchronous iterators into a single iterator.

    This method handle the case where some iterators finish before others.
    When it yields, it yields a tuple (i, item) where i is the index of the
    iterator that yields the item.

    It also optionally polls a provided function at least once per second
    to check for client cancellation.
    """

    # Can use anext() in python >= 3.10
    awaits = {
        ensure_future(pair[1].__anext__()): pair
        for pair in enumerate(iterators)
    }
    timeout = None if is_cancelled is None else 1
    try:
        while awaits:
            done, pending = await asyncio.wait(awaits.keys(),
                                               return_when=FIRST_COMPLETED,
                                               timeout=timeout)
            if is_cancelled is not None and await is_cancelled():
                raise asyncio.CancelledError("client cancelled")
            for d in done:
                pair = awaits.pop(d)
                try:
                    item = await d
                    i, it = pair
                    awaits[ensure_future(it.__anext__())] = pair
                    yield i, item
                except StopAsyncIteration:
                    pass
    finally:
        # Cancel any remaining iterators
        for f, (_, it) in awaits.items():
            with contextlib.suppress(BaseException):
                f.cancel()
                await it.aclose()


async def collect_from_async_generator(
        iterator: AsyncGenerator[T, None]) -> List[T]:
    """Collect all items from an async generator into a list."""
    items = []
    async for item in iterator:
        items.append(item)
    return items


def get_ip() -> str:
    host_ip = envs.VLLM_HOST_IP
    if host_ip:
        return host_ip

    # IP is not set, try to get it from the network interface

    # try ipv4
    s = socket.socket(socket.AF_INET, socket.SOCK_DGRAM)
    try:
        s.connect(("8.8.8.8", 80))  # Doesn't need to be reachable
        return s.getsockname()[0]
    except Exception:
        pass

    # try ipv6
    try:
        s = socket.socket(socket.AF_INET6, socket.SOCK_DGRAM)
        # Google's public DNS server, see
        # https://developers.google.com/speed/public-dns/docs/using#addresses
        s.connect(("2001:4860:4860::8888", 80))  # Doesn't need to be reachable
        return s.getsockname()[0]
    except Exception:
        pass

    warnings.warn(
        "Failed to get the IP address, using 0.0.0.0 by default."
        "The value can be set by the environment variable"
        " VLLM_HOST_IP or HOST_IP.",
        stacklevel=2)
    return "0.0.0.0"


def is_valid_ipv6_address(address: str) -> bool:
    try:
        ipaddress.IPv6Address(address)
        return True
    except ValueError:
        return False


def get_distributed_init_method(ip: str, port: int) -> str:
    # Brackets are not permitted in ipv4 addresses,
    # see https://github.com/python/cpython/issues/103848
    return f"tcp://[{ip}]:{port}" if ":" in ip else f"tcp://{ip}:{port}"


def get_open_zmq_ipc_path() -> str:
    base_rpc_path = envs.VLLM_RPC_BASE_PATH
    return f"ipc://{base_rpc_path}/{uuid4()}"


def get_open_port() -> int:
    port = envs.VLLM_PORT
    if port is not None:
        while True:
            try:
                with socket.socket(socket.AF_INET, socket.SOCK_STREAM) as s:
                    s.bind(("", port))
                    return port
            except OSError:
                port += 1  # Increment port number if already in use
                logger.info("Port %d is already in use, trying port %d",
                            port - 1, port)
    # try ipv4
    try:
        with socket.socket(socket.AF_INET, socket.SOCK_STREAM) as s:
            s.bind(("", 0))
            return s.getsockname()[1]
    except OSError:
        # try ipv6
        with socket.socket(socket.AF_INET6, socket.SOCK_STREAM) as s:
            s.bind(("", 0))
            return s.getsockname()[1]


def find_process_using_port(port: int) -> Optional[psutil.Process]:
    for conn in psutil.net_connections():
        if conn.laddr.port == port:
            try:
                return psutil.Process(conn.pid)
            except psutil.NoSuchProcess:
                return None
    return None


def update_environment_variables(envs: Dict[str, str]):
    for k, v in envs.items():
        if k in os.environ and os.environ[k] != v:
            logger.warning(
                "Overwriting environment variable %s "
                "from '%s' to '%s'", k, os.environ[k], v)
        os.environ[k] = v


def chunk_list(lst: List[T], chunk_size: int):
    """Yield successive chunk_size chunks from lst."""
    for i in range(0, len(lst), chunk_size):
        yield lst[i:i + chunk_size]


def cdiv(a: int, b: int) -> int:
    """Ceiling division."""
    return -(a // -b)


def _generate_random_fp8(
    tensor: torch.Tensor,
    low: float,
    high: float,
) -> None:
    # NOTE(zhaoyang): Due to NaN and Inf representation for fp8 data type,
    # it may occur Inf or NaN if we directly use torch.randint
    # to generate random data for fp8 data.
    # For example, s.11111.00 in fp8e5m2 format represents Inf.
    #     | E4M3        | E5M2
    #-----|-------------|-------------------
    # Inf | N/A         | s.11111.00
    # NaN | s.1111.111  | s.11111.{01,10,11}
    from vllm import _custom_ops as ops
    tensor_tmp = torch.empty_like(tensor, dtype=torch.float16)
    tensor_tmp.uniform_(low, high)
    ops.convert_fp8(tensor, tensor_tmp)
    del tensor_tmp


def get_kv_cache_torch_dtype(
        cache_dtype: Optional[Union[str, torch.dtype]],
        model_dtype: Optional[Union[str, torch.dtype]] = None) -> torch.dtype:
    if isinstance(cache_dtype, str):
        if cache_dtype == "auto":
            if isinstance(model_dtype, str):
                torch_dtype = STR_DTYPE_TO_TORCH_DTYPE[model_dtype]
            elif isinstance(model_dtype, torch.dtype):
                torch_dtype = model_dtype
            else:
                raise ValueError(f"Invalid model dtype: {model_dtype}")
        elif cache_dtype in ["half", "bfloat16", "float"]:
            torch_dtype = STR_DTYPE_TO_TORCH_DTYPE[cache_dtype]
        elif cache_dtype == "fp8":
            torch_dtype = torch.uint8
        else:
            raise ValueError(f"Invalid kv cache dtype: {cache_dtype}")
    elif isinstance(cache_dtype, torch.dtype):
        torch_dtype = cache_dtype
    else:
        raise ValueError(f"Invalid kv cache dtype: {cache_dtype}")
    return torch_dtype


def create_kv_caches_with_random_flash(
    num_blocks: int,
    block_size: int,
    num_layers: int,
    num_heads: int,
    head_size: int,
    cache_dtype: Optional[Union[str, torch.dtype]],
    model_dtype: Optional[Union[str, torch.dtype]] = None,
    seed: int = 0,
    device: Optional[str] = "cuda",
) -> Tuple[List[torch.Tensor], List[torch.Tensor]]:
    seed_everything(seed)

    torch_dtype = get_kv_cache_torch_dtype(cache_dtype, model_dtype)
    key_value_cache_shape = (num_blocks, 2, block_size, num_heads, head_size)
    scale = head_size**-0.5

    key_caches: List[torch.Tensor] = []
    value_caches: List[torch.Tensor] = []

    for _ in range(num_layers):
        key_value_cache = torch.empty(size=key_value_cache_shape,
                                      dtype=torch_dtype,
                                      device=device)
        if cache_dtype in ["auto", "half", "bfloat16", "float"]:
            key_value_cache.uniform_(-scale, scale)
        elif cache_dtype == 'fp8':
            _generate_random_fp8(key_value_cache, -scale, scale)
        else:
            raise ValueError(
                f"Does not support key cache of type {cache_dtype}")
        key_caches.append(key_value_cache[:, 0])
        value_caches.append(key_value_cache[:, 1])
    return key_caches, value_caches


def create_kv_caches_with_random(
    num_blocks: int,
    block_size: int,
    num_layers: int,
    num_heads: int,
    head_size: int,
    cache_dtype: Optional[Union[str, torch.dtype]],
    model_dtype: Optional[Union[str, torch.dtype]] = None,
    seed: int = 0,
    device: Optional[str] = "cuda",
) -> Tuple[List[torch.Tensor], List[torch.Tensor]]:

    if cache_dtype == "fp8" and head_size % 16:
        raise ValueError(
            f"Does not support key cache of type fp8 with head_size {head_size}"
        )

    seed_everything(seed)

    torch_dtype = get_kv_cache_torch_dtype(cache_dtype, model_dtype)

    scale = head_size**-0.5
    x = 16 // torch.tensor([], dtype=torch_dtype).element_size()
    key_cache_shape = (num_blocks, num_heads, head_size // x, block_size, x)
    key_caches: List[torch.Tensor] = []
    for _ in range(num_layers):
        key_cache = torch.empty(size=key_cache_shape,
                                dtype=torch_dtype,
                                device=device)
        if cache_dtype in ["auto", "half", "bfloat16", "float"]:
            key_cache.uniform_(-scale, scale)
        elif cache_dtype == 'fp8':
            _generate_random_fp8(key_cache, -scale, scale)
        else:
            raise ValueError(
                f"Does not support key cache of type {cache_dtype}")
        key_caches.append(key_cache)

    value_cache_shape = (num_blocks, num_heads, head_size, block_size)
    value_caches: List[torch.Tensor] = []
    for _ in range(num_layers):
        value_cache = torch.empty(size=value_cache_shape,
                                  dtype=torch_dtype,
                                  device=device)
        if cache_dtype in ["auto", "half", "bfloat16", "float"]:
            value_cache.uniform_(-scale, scale)
        elif cache_dtype == 'fp8':
            _generate_random_fp8(value_cache, -scale, scale)
        else:
            raise ValueError(
                f"Does not support value cache of type {cache_dtype}")
        value_caches.append(value_cache)
    return key_caches, value_caches


@lru_cache
def print_warning_once(msg: str) -> None:
    # Set the stacklevel to 2 to print the caller's line info
    logger.warning(msg, stacklevel=2)


def get_device() -> str:
    if current_platform.is_hpu():
        return "hpu"
    return "cuda"


@lru_cache(maxsize=None)
def is_pin_memory_available() -> bool:

    if in_wsl():
        # Pinning memory in WSL is not supported.
        # https://docs.nvidia.com/cuda/wsl-user-guide/index.html#known-limitations-for-linux-cuda-applications
        print_warning_once("Using 'pin_memory=False' as WSL is detected. "
                           "This may slow down the performance.")
        return False
    elif is_xpu():
        print_warning_once("Pin memory is not supported on XPU.")
        return False
    elif is_neuron():
        print_warning_once("Pin memory is not supported on Neuron.")
        return False
    elif current_platform.is_hpu():
        print_warning_once("Pin memory is not supported on HPU.")
        return False
    elif is_cpu() or is_openvino():
        return False
    return True


class DeviceMemoryProfiler:

    def __init__(self, device: Optional[torch.types.Device] = None):
        self.device = device

    def current_memory_usage(self) -> float:
        # Return the memory usage in bytes.
        if current_platform.is_cuda_alike():
            torch.cuda.reset_peak_memory_stats(self.device)
            mem = torch.cuda.max_memory_allocated(self.device)
        elif is_xpu():
            torch.xpu.reset_peak_memory_stats(self.device)  # type: ignore
            mem = torch.xpu.max_memory_allocated(self.device)  # type: ignore
        return mem

    def __enter__(self):
        self.initial_memory = self.current_memory_usage()
        # This allows us to call methods of the context manager if needed
        return self

    def __exit__(self, exc_type, exc_val, exc_tb):
        self.final_memory = self.current_memory_usage()
        self.consumed_memory = self.final_memory - self.initial_memory

        # Force garbage collection
        gc.collect()


def make_ndarray_with_pad(
    x: List[List[T]],
    pad: T,
    dtype: npt.DTypeLike,
    *,
    max_len: Optional[int] = None,
) -> npt.NDArray:
    """
    Make a padded array from 2D inputs.

    The padding is applied to the end of each inner list until it reaches
    `max_len`.
    """
    if max_len is None:
        # Unlike for most functions, map is faster than a genexpr over `len`
        max_len = max(map(len, x), default=0)

    padded_x = np.full((len(x), max_len), pad, dtype=dtype)
    for ind, blocktb in enumerate(x):
        assert len(blocktb) <= max_len
        padded_x[ind, :len(blocktb)] = blocktb

    return padded_x


def make_tensor_with_pad(
    x: List[List[T]],
    pad: T,
    dtype: torch.dtype,
    *,
    max_len: Optional[int] = None,
    device: Optional[Union[str, torch.device]] = None,
    pin_memory: bool = False,
) -> torch.Tensor:
    """
    Make a padded tensor from 2D inputs.

    The padding is applied to the end of each inner list until it reaches
    `max_len`.
    """
    np_dtype = TORCH_DTYPE_TO_NUMPY_DTYPE[dtype]
    padded_x = make_ndarray_with_pad(x, pad, np_dtype, max_len=max_len)

    tensor = torch.from_numpy(padded_x).to(device)
    if pin_memory:
        tensor = tensor.pin_memory()

    return tensor


def async_tensor_h2d(
    data: list,
    dtype: torch.dtype,
    target_device: Union[str, torch.device],
    pin_memory: bool,
) -> torch.Tensor:
    """Asynchronously create a tensor and copy it from host to device."""
    t = torch.tensor(data, dtype=dtype, pin_memory=pin_memory, device="cpu")
    return t.to(device=target_device, non_blocking=True)


def get_dtype_size(dtype: torch.dtype) -> int:
    """Get the size of the data type in bytes."""
    return torch.tensor([], dtype=dtype).element_size()


# `collections` helpers
def is_list_of(
    value: object,
    typ: Type[T],
    *,
    check: Literal["first", "all"] = "first",
) -> TypeIs[List[T]]:
    if not isinstance(value, list):
        return False

    if check == "first":
        return len(value) == 0 or isinstance(value[0], typ)
    elif check == "all":
        return all(isinstance(v, typ) for v in value)

    assert_never(check)


JSONTree = Union[Dict[str, "JSONTree[T]"], List["JSONTree[T]"],
                 Tuple["JSONTree[T]", ...], T]
"""A nested JSON structure where the leaves need not be JSON-serializable."""


@overload
def json_map_leaves(
    func: Callable[[T], U],
    value: Dict[str, JSONTree[T]],
) -> Dict[str, JSONTree[U]]:
    ...


@overload
def json_map_leaves(
    func: Callable[[T], U],
    value: List[JSONTree[T]],
) -> List[JSONTree[U]]:
    ...


@overload
def json_map_leaves(
    func: Callable[[T], U],
    value: Tuple[JSONTree[T], ...],
) -> Tuple[JSONTree[U], ...]:
    ...


@overload
def json_map_leaves(
    func: Callable[[T], U],
    value: JSONTree[T],
) -> JSONTree[U]:
    ...


def json_map_leaves(func: Callable[[T], U], value: JSONTree[T]) -> JSONTree[U]:
    if isinstance(value, dict):
        return {k: json_map_leaves(func, v) for k, v in value.items()}
    elif isinstance(value, list):
        return [json_map_leaves(func, v) for v in value]
    elif isinstance(value, tuple):
        return tuple(json_map_leaves(func, v) for v in value)
    else:
        return func(value)


def flatten_2d_lists(lists: List[List[T]]) -> List[T]:
    """Flatten a list of lists to a single list."""
    return [item for sublist in lists for item in sublist]


def init_cached_hf_modules() -> None:
    """
    Lazy initialization of the Hugging Face modules.
    """
    from transformers.dynamic_module_utils import init_hf_modules
    init_hf_modules()


@lru_cache(maxsize=None)
def find_library(lib_name: str) -> str:
    """
    Find the library file in the system.
    `lib_name` is full filename, with both prefix and suffix.
    This function resolves `lib_name` to the full path of the library.
    """
    # Adapted from https://github.com/openai/triton/blob/main/third_party/nvidia/backend/driver.py#L19 # noqa
    # According to https://en.wikipedia.org/wiki/Filesystem_Hierarchy_Standard
    # `/sbin/ldconfig` should exist in all Linux systems.
    # `/sbin/ldconfig` searches the library in the system
    libs = subprocess.check_output(["/sbin/ldconfig", "-p"]).decode()
    # each line looks like the following:
    # libcuda.so.1 (libc6,x86-64) => /lib/x86_64-linux-gnu/libcuda.so.1
    locs = [line.split()[-1] for line in libs.splitlines() if lib_name in line]
    # `LD_LIBRARY_PATH` searches the library in the user-defined paths
    env_ld_library_path = envs.LD_LIBRARY_PATH
    if not locs and env_ld_library_path:
        locs = [
            os.path.join(dir, lib_name)
            for dir in env_ld_library_path.split(":")
            if os.path.exists(os.path.join(dir, lib_name))
        ]
    if not locs:
        raise ValueError(f"Cannot find {lib_name} in the system.")
    return locs[0]


def find_nccl_library() -> str:
    """
    We either use the library file specified by the `VLLM_NCCL_SO_PATH`
    environment variable, or we find the library file brought by PyTorch.
    After importing `torch`, `libnccl.so.2` or `librccl.so.1` can be
    found by `ctypes` automatically.
    """
    so_file = envs.VLLM_NCCL_SO_PATH

    # manually load the nccl library
    if so_file:
        logger.info(
            "Found nccl from environment variable VLLM_NCCL_SO_PATH=%s",
            so_file)
    else:
        if torch.version.cuda is not None:
            so_file = "libnccl.so.2"
        elif torch.version.hip is not None:
            so_file = "librccl.so.1"
        else:
            raise ValueError("NCCL only supports CUDA and ROCm backends.")
        logger.info("Found nccl from library %s", so_file)
    return so_file


def enable_trace_function_call_for_thread() -> None:
    """Set up function tracing for the current thread,
    if enabled via the VLLM_TRACE_FUNCTION environment variable
    """

    if envs.VLLM_TRACE_FUNCTION:
        tmp_dir = tempfile.gettempdir()
        filename = (f"VLLM_TRACE_FUNCTION_for_process_{os.getpid()}"
                    f"_thread_{threading.get_ident()}_"
                    f"at_{datetime.datetime.now()}.log").replace(" ", "_")
        log_path = os.path.join(tmp_dir, "vllm", get_vllm_instance_id(),
                                filename)
        os.makedirs(os.path.dirname(log_path), exist_ok=True)
        enable_trace_function_call(log_path)


# `functools` helpers
def identity(value: T) -> T:
    return value


F = TypeVar('F', bound=Callable[..., Any])


def deprecate_kwargs(
        *kws: str,
        is_deprecated: Union[bool, Callable[[], bool]] = True,
        additional_message: Optional[str] = None) -> Callable[[F], F]:
    deprecated_kws = set(kws)

    if not callable(is_deprecated):
        is_deprecated = partial(identity, is_deprecated)

    def wrapper(fn: F) -> F:

        @wraps(fn)
        def inner(*args, **kwargs):
            if is_deprecated():
                deprecated_kwargs = kwargs.keys() & deprecated_kws
                if deprecated_kwargs:
                    msg = (
                        f"The keyword arguments {deprecated_kwargs} are "
                        "deprecated and will be removed in a future update.")
                    if additional_message is not None:
                        msg += f" {additional_message}"

                    warnings.warn(
                        DeprecationWarning(msg),
                        stacklevel=3,  # The inner function takes up one level
                    )

            return fn(*args, **kwargs)

        return inner  # type: ignore

    return wrapper


@lru_cache(maxsize=8)
def _cuda_device_count_stateless(
        cuda_visible_devices: Optional[str] = None) -> int:
    # Note: cuda_visible_devices is not used, but we keep it as an argument for
    # LRU Cache purposes.

    # Code below is based on
    # https://github.com/pytorch/pytorch/blob/
    # c1cd946818442aca8c7f812b16d187ce1586c3bc/
    # torch/cuda/__init__.py#L831C1-L831C17
    import torch.cuda
    import torch.version

    if not torch.cuda._is_compiled():
        return 0
    if is_hip():
        # ROCm uses amdsmi instead of nvml for stateless device count
        # This requires a sufficiently modern version of Torch 2.4.0
        raw_count = torch.cuda._device_count_amdsmi() if (hasattr(
            torch.cuda, "_device_count_amdsmi")) else -1
    else:
        raw_count = torch.cuda._device_count_nvml()
    r = torch._C._cuda_getDeviceCount() if raw_count < 0 else raw_count
    return r


def cuda_device_count_stateless() -> int:
    """Get number of CUDA devices, caching based on the value of
    CUDA_VISIBLE_DEVICES at the time of call.

    This should be used instead of torch.cuda.device_count()
    unless CUDA_VISIBLE_DEVICES has already been set to the desired
    value."""

    # This can be removed and simply replaced with torch.cuda.get_device_count
    # after https://github.com/pytorch/pytorch/pull/122815 is released.
    return _cuda_device_count_stateless(envs.CUDA_VISIBLE_DEVICES)


def cuda_is_initialized() -> bool:
    """Check if CUDA is initialized."""
    if not torch.cuda._is_compiled():
        return False
    return torch.cuda.is_initialized()


def weak_bind(bound_method: Callable[..., Any], ) -> Callable[..., None]:
    """Make an instance method that weakly references
    its associated instance and no-ops once that
    instance is collected."""
    ref = weakref.ref(bound_method.__self__)  # type: ignore[attr-defined]
    unbound = bound_method.__func__  # type: ignore[attr-defined]

    def weak_bound(*args, **kwargs) -> None:
        if inst := ref():
            unbound(inst, *args, **kwargs)

    return weak_bound


#From: https://stackoverflow.com/a/4104188/2749989
def run_once(f: Callable[P, None]) -> Callable[P, None]:

    def wrapper(*args: P.args, **kwargs: P.kwargs) -> None:
        if not wrapper.has_run:  # type: ignore[attr-defined]
            wrapper.has_run = True  # type: ignore[attr-defined]
            return f(*args, **kwargs)

    wrapper.has_run = False  # type: ignore[attr-defined]
    return wrapper


class FlexibleArgumentParser(argparse.ArgumentParser):
    """ArgumentParser that allows both underscore and dash in names."""

    def parse_args(self, args=None, namespace=None):
        if args is None:
            args = sys.argv[1:]

        if '--config' in args:
            args = FlexibleArgumentParser._pull_args_from_config(args)

        # Convert underscores to dashes and vice versa in argument names
        processed_args = []
        for arg in args:
            if arg.startswith('--'):
                if '=' in arg:
                    key, value = arg.split('=', 1)
                    key = '--' + key[len('--'):].replace('_', '-')
                    processed_args.append(f'{key}={value}')
                else:
                    processed_args.append('--' +
                                          arg[len('--'):].replace('_', '-'))
            else:
                processed_args.append(arg)

        return super().parse_args(processed_args, namespace)

    @staticmethod
    def _pull_args_from_config(args: List[str]) -> List[str]:
        """Method to pull arguments specified in the config file
        into the command-line args variable.

        The arguments in config file will be inserted between
        the argument list.

        example:
        ```yaml
            port: 12323
            tensor-parallel-size: 4
        ```
        ```python
        $: vllm {serve,chat,complete} "facebook/opt-12B" \
            --config config.yaml -tp 2
        $: args = [
            "serve,chat,complete",
            "facebook/opt-12B",
            '--config', 'config.yaml',
            '-tp', '2'
        ]
        $: args = [
            "serve,chat,complete",
            "facebook/opt-12B",
            '--port', '12323',
            '--tensor-parallel-size', '4',
            '-tp', '2'
            ]
        ```

        Please note how the config args are inserted after the sub command.
        this way the order of priorities is maintained when these are args
        parsed by super().
        """
        assert args.count(
            '--config') <= 1, "More than one config file specified!"

        index = args.index('--config')
        if index == len(args) - 1:
            raise ValueError("No config file specified! \
                             Please check your command-line arguments.")

        file_path = args[index + 1]

        config_args = FlexibleArgumentParser._load_config_file(file_path)

        # 0th index is for {serve,chat,complete}
        # followed by model_tag (only for serve)
        # followed by config args
        # followed by rest of cli args.
        # maintaining this order will enforce the precedence
        # of cli > config > defaults
        if args[0] == "serve":
            if index == 1:
                raise ValueError(
                    "No model_tag specified! Please check your command-line"
                    " arguments.")
            args = [args[0]] + [
                args[1]
            ] + config_args + args[2:index] + args[index + 2:]
        else:
            args = [args[0]] + config_args + args[1:index] + args[index + 2:]

        return args

    @staticmethod
    def _load_config_file(file_path: str) -> List[str]:
        """Loads a yaml file and returns the key value pairs as a
        flattened list with argparse like pattern
        ```yaml
            port: 12323
            tensor-parallel-size: 4
        ```
        returns:
            processed_args: list[str] = [
                '--port': '12323',
                '--tensor-parallel-size': '4'
            ]

        """

        extension: str = file_path.split('.')[-1]
        if extension not in ('yaml', 'yml'):
            raise ValueError(
                "Config file must be of a yaml/yml type.\
                              %s supplied", extension)

        # only expecting a flat dictionary of atomic types
        processed_args: List[str] = []

        config: Dict[str, Union[int, str]] = {}
        try:
            with open(file_path, 'r') as config_file:
                config = yaml.safe_load(config_file)
        except Exception as ex:
            logger.error(
                "Unable to read the config file at %s. \
                Make sure path is correct", file_path)
            raise ex

        for key, value in config.items():
            processed_args.append('--' + key)
            processed_args.append(str(value))

        return processed_args


async def _run_task_with_lock(task: Callable, lock: asyncio.Lock, *args,
                              **kwargs):
    """Utility function to run async task in a lock"""
    async with lock:
        return await task(*args, **kwargs)


def supports_kw(
    callable: Callable[..., object],
    kw_name: str,
    requires_kw_only: bool = False,
    allow_var_kwargs: bool = True,
) -> bool:
    """Check if a keyword is a valid kwarg for a callable; if requires_kw_only
    disallows kwargs names that can also be positional arguments.
    """
    params = inspect.signature(callable).parameters
    if not params:
        return False

    param_val = params.get(kw_name)

    # Types where the it may be valid, i.e., explicitly defined & nonvariadic
    passable_kw_types = set((inspect.Parameter.POSITIONAL_ONLY,
                             inspect.Parameter.POSITIONAL_OR_KEYWORD,
                             inspect.Parameter.KEYWORD_ONLY))

    if param_val:
        is_sig_param = param_val.kind in passable_kw_types
        # We want kwargs only, but this is passable as a positional arg
        if (requires_kw_only and is_sig_param
                and param_val.kind != inspect.Parameter.KEYWORD_ONLY):
            return False
        if ((requires_kw_only
             and param_val.kind == inspect.Parameter.KEYWORD_ONLY)
                or (not requires_kw_only and is_sig_param)):
            return True

    # If we're okay with var-kwargs, it's supported as long as
    # the kw_name isn't something like *args, **kwargs
    if allow_var_kwargs:
        # Get the last param; type is ignored here because params is a proxy
        # mapping, but it wraps an ordered dict, and they appear in order.
        # Ref: https://docs.python.org/3/library/inspect.html#inspect.Signature.parameters
        last_param = params[next(reversed(params))]  # type: ignore
        return (last_param.kind == inspect.Parameter.VAR_KEYWORD
                and last_param.name != kw_name)
    return False


def resolve_mm_processor_kwargs(
    init_kwargs: Optional[Dict[str, Any]],
    inference_kwargs: Optional[Dict[str, Any]],
    callable: Callable[..., object],
    allow_var_kwargs: bool = False,
) -> Dict[str, Any]:
    """Applies filtering to eliminate invalid mm_processor_kwargs, i.e.,
    those who are not explicit keywords to the given callable (of one is
    given; otherwise no filtering is done), then merges the kwarg dicts,
    giving priority to inference_kwargs if there are any collisions.

    In the case that no kwarg overrides are provided, returns an empty
    dict so that it can still be kwarg expanded into the callable later on.

    If allow_var_kwargs=True, allows for things that can be expanded into
    kwargs as long as they aren't naming collision for var_kwargs or potential
    positional arguments.
    """
    # Filter inference time multimodal processor kwargs provided
    runtime_mm_kwargs = get_allowed_kwarg_only_overrides(
        callable,
        overrides=inference_kwargs,
        allow_var_kwargs=allow_var_kwargs)

    # Filter init time multimodal processor kwargs provided
    init_mm_kwargs = get_allowed_kwarg_only_overrides(
        callable, overrides=init_kwargs, allow_var_kwargs=allow_var_kwargs)

    # Merge the final processor kwargs, prioritizing inference
    # time values over the initialization time values.
    mm_processor_kwargs = {**init_mm_kwargs, **runtime_mm_kwargs}
    return mm_processor_kwargs


def get_allowed_kwarg_only_overrides(
    callable: Callable[..., object],
    overrides: Optional[Dict[str, Any]],
    allow_var_kwargs: bool = False,
) -> Dict[str, Any]:
    """
    Given a callable which has one or more keyword only params and a dict
    mapping param names to values, drop values that can be not be kwarg
    expanded to overwrite one or more keyword-only args. This is used in a
    few places to handle custom processor overrides for multimodal models,
    e.g., for profiling when processor options provided by the user
    may affect the number of mm tokens per instance.

    Args:
        callable: Callable which takes 0 or more keyword only arguments.
                  If None is provided, all overrides names are allowed.
        overrides: Potential overrides to be used when invoking the callable.
        allow_var_kwargs: Allows overrides that are expandable for var kwargs.

    Returns:
        Dictionary containing the kwargs to be leveraged which may be used
        to overwrite one or more keyword only arguments when invoking the
        callable.
    """
    if not overrides:
        return {}

    # Drop any mm_processor_kwargs provided by the user that
    # are not kwargs, unless it can fit it var_kwargs param
    filtered_overrides = {
        kwarg_name: val
        for kwarg_name, val in overrides.items()
        if supports_kw(callable,
                       kwarg_name,
                       requires_kw_only=True,
                       allow_var_kwargs=allow_var_kwargs)
    }

    # If anything is dropped, log a warning
    dropped_keys = overrides.keys() - filtered_overrides.keys()
    if dropped_keys:
        logger.warning(
            "The following intended overrides are not keyword-only args "
            "and and will be dropped: %s", dropped_keys)

    return filtered_overrides


# Using dynamo with vLLM doesn't really work well with PyTorch versions < 2.4.0.
# In particular, the FakeScalarType is not supported for earlier versions of
# PyTorch which breaks dynamo for any ops registered using ScalarType.
def supports_dynamo() -> bool:
    base_torch_version = Version(Version(torch.__version__).base_version)
    return base_torch_version >= Version("2.4.0")


# Some backends use pytorch version < 2.4.0 which doesn't
# support `torch.library.custom_op`.
def supports_custom_op() -> bool:
    return hasattr(torch.library, "custom_op")


class AtomicCounter:
    """An atomic, thread-safe counter"""

    def __init__(self, initial=0):
        """Initialize a new atomic counter to given initial value"""
        self._value = initial
        self._lock = threading.Lock()

    def inc(self, num=1):
        """Atomically increment the counter by num and return the new value"""
        with self._lock:
            self._value += num
            return self._value

    def dec(self, num=1):
        """Atomically decrement the counter by num and return the new value"""
        with self._lock:
            self._value -= num
            return self._value

    @property
    def value(self):
<<<<<<< HEAD
        return self._value


def migrate_to_cpu():
    import importlib
    from unittest.mock import MagicMock

    torch.hpu = MagicMock(name="torch.hpu")

    # Adding dummy submodules to habana_frameworks.torch for cpu-test,
    # functions from dummy modules will do nothing by default
    spec = importlib.util.spec_from_loader('habana_frameworks', loader=None)
    sys.modules['habana_frameworks'] = MagicMock()
    sys.modules['habana_frameworks'].__spec__ = spec

    builtin_import = __builtins__['__import__']  # type: ignore

    def import_wrapper(name, *args, **kwargs):
        if 'habana_frameworks' in name:
            sys.modules[name] = MagicMock()
        return builtin_import(name, *args, **kwargs)

    __builtins__['__import__'] = import_wrapper

    # In case you want to mock a function to actually do something
    import habana_frameworks.torch as htorch
    htorch.utils.internal.is_lazy.return_value = False


def get_beam_search_score(
    tokens: List[int],
    cumulative_logprob: float,
    eos_token_id: int,
    length_penalty: float = 1.0,
) -> float:
    """Calculate the beam search score with length penalty.

    Adapted from

    https://github.com/huggingface/transformers/blob/ccb92be23def445f2afdea94c31286f84b89eb5b/src/transformers/generation/beam_search.py#L938
    """
    seq_len = len(tokens)
    if tokens[-1] == eos_token_id:
        seq_len -= 1

    return cumulative_logprob / (seq_len**length_penalty)
=======
        return self._value
>>>>>>> 069d3bd8
<|MERGE_RESOLUTION|>--- conflicted
+++ resolved
@@ -1465,7 +1465,6 @@
 
     @property
     def value(self):
-<<<<<<< HEAD
         return self._value
 
 
@@ -1511,7 +1510,4 @@
     if tokens[-1] == eos_token_id:
         seq_len -= 1
 
-    return cumulative_logprob / (seq_len**length_penalty)
-=======
-        return self._value
->>>>>>> 069d3bd8
+    return cumulative_logprob / (seq_len**length_penalty)