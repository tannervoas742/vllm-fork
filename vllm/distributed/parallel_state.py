--- conflicted
+++ resolved
@@ -372,24 +372,7 @@
         assert out is not None
         return out
 
-<<<<<<< HEAD
-        # For TPUs, use TPU communicator.
-        tpu_comm = self.tpu_communicator
-        if tpu_comm is not None and not tpu_comm.disabled:
-            return tpu_comm.all_reduce(input_)
-
-        # For HPUs, use HPU communicator.
-        hpu_comm = self.hpu_communicator
-        if hpu_comm is not None and not hpu_comm.disabled:
-            return hpu_comm.all_reduce(input_)
-
-        if ca_comm is not None:
-            out = ca_comm.custom_all_reduce(input_)
-            if out is not None:
-                return out
-=======
     def _all_reduce_in_place(self, input_: torch.Tensor) -> None:
->>>>>>> 151ef4ef
         pynccl_comm = self.pynccl_comm
         if (pynccl_comm is not None and not pynccl_comm.disabled):
             pynccl_comm.all_reduce(input_)
