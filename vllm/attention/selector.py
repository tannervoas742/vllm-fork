import enum
from functools import lru_cache
from typing import Type

import torch

import vllm.envs as envs
from vllm.attention.backends.abstract import AttentionBackend
from vllm.logger import init_logger
<<<<<<< HEAD
from vllm.utils import is_hip, is_hpu
=======
from vllm.utils import is_cpu, is_hip
>>>>>>> cc466a32

logger = init_logger(__name__)


class _Backend(enum.Enum):
    FLASH_ATTN = enum.auto()
    XFORMERS = enum.auto()
    ROCM_FLASH = enum.auto()
    TORCH_SDPA = enum.auto()
    FLASHINFER = enum.auto()


@lru_cache(maxsize=None)
def get_attn_backend(dtype: torch.dtype) -> Type[AttentionBackend]:
    backend = _which_attn_to_use(dtype)
    if backend == _Backend.FLASH_ATTN:
        logger.info("Using FlashAttention-2 backend.")
        from vllm.attention.backends.flash_attn import (  # noqa: F401
            FlashAttentionBackend)
        return FlashAttentionBackend
<<<<<<< HEAD
    elif is_hpu():
        logger.info("Using HabanaAttention backend.")
        from vllm.attention.backends.habana_attn import (  # noqa: F401
            HabanaAttentionBackend)
        return HabanaAttentionBackend        
    else:
=======
    elif backend == _Backend.XFORMERS:
>>>>>>> cc466a32
        logger.info("Using XFormers backend.")
        from vllm.attention.backends.xformers import (  # noqa: F401
            XFormersBackend)
        return XFormersBackend
    elif backend == _Backend.ROCM_FLASH:
        logger.info("Using ROCmFlashAttention backend.")
        from vllm.attention.backends.rocm_flash_attn import (  # noqa: F401
            ROCmFlashAttentionBackend)
        return ROCmFlashAttentionBackend
    elif backend == _Backend.TORCH_SDPA:
        logger.info("Using Torch SDPA backend.")
        from vllm.attention.backends.torch_sdpa import TorchSDPABackend
        return TorchSDPABackend
    elif backend == _Backend.FLASHINFER:
        logger.info("Using Flashinfer backend.")
        logger.warning("Eager mode is enforced for the Flashinfer backend. ")
        from vllm.attention.backends.flashinfer import FlashInferBackend
        return FlashInferBackend
    else:
        raise ValueError("Invalid attention backend.")


def _which_attn_to_use(dtype: torch.dtype) -> _Backend:
    """Returns which flash attention backend to use."""
    if is_cpu():
        return _Backend.TORCH_SDPA

    if is_hip():
        # AMD GPUs.
<<<<<<< HEAD
        logger.info("Cannot use FlashAttention backend for AMD GPUs.")
        return False
    if is_hpu():
        logger.info("Cannot use FlashAttention backend for HPUs.")
        return False
=======
        if torch.cuda.get_device_capability()[0] != 9:
            # not Instinct series GPUs.
            logger.info("flash_atten is not supported on NAVI GPUs.")
        return _Backend.ROCM_FLASH

    # NVIDIA GPUs.
>>>>>>> cc466a32
    if torch.cuda.get_device_capability()[0] < 8:
        # Volta and Turing NVIDIA GPUs.
        logger.info("Cannot use FlashAttention-2 backend for Volta and Turing "
                    "GPUs.")
        return _Backend.XFORMERS

    if dtype not in (torch.float16, torch.bfloat16):
        logger.info("Cannot use FlashAttention-2 backend for dtype other than "
                    "torch.float16 or torch.bfloat16.")
        return _Backend.XFORMERS

    try:
        import flash_attn  # noqa: F401
    except ImportError:
        logger.info(
            "Cannot use FlashAttention-2 backend because the flash_attn "
            "package is not found. Please install it for better performance.")
        return _Backend.XFORMERS

    backend_by_env_var = envs.VLLM_ATTENTION_BACKEND
    if backend_by_env_var is not None:
        return _Backend[backend_by_env_var]

    # Default case.
    return _Backend.FLASH_ATTN<|MERGE_RESOLUTION|>--- conflicted
+++ resolved
@@ -7,11 +7,7 @@
 import vllm.envs as envs
 from vllm.attention.backends.abstract import AttentionBackend
 from vllm.logger import init_logger
-<<<<<<< HEAD
-from vllm.utils import is_hip, is_hpu
-=======
-from vllm.utils import is_cpu, is_hip
->>>>>>> cc466a32
+from vllm.utils import is_cpu, is_hip, is_hpu
 
 logger = init_logger(__name__)
 
@@ -22,6 +18,7 @@
     ROCM_FLASH = enum.auto()
     TORCH_SDPA = enum.auto()
     FLASHINFER = enum.auto()
+    HABANA_ATTN = enum.auto()
 
 
 @lru_cache(maxsize=None)
@@ -32,16 +29,7 @@
         from vllm.attention.backends.flash_attn import (  # noqa: F401
             FlashAttentionBackend)
         return FlashAttentionBackend
-<<<<<<< HEAD
-    elif is_hpu():
-        logger.info("Using HabanaAttention backend.")
-        from vllm.attention.backends.habana_attn import (  # noqa: F401
-            HabanaAttentionBackend)
-        return HabanaAttentionBackend        
-    else:
-=======
     elif backend == _Backend.XFORMERS:
->>>>>>> cc466a32
         logger.info("Using XFormers backend.")
         from vllm.attention.backends.xformers import (  # noqa: F401
             XFormersBackend)
@@ -60,6 +48,11 @@
         logger.warning("Eager mode is enforced for the Flashinfer backend. ")
         from vllm.attention.backends.flashinfer import FlashInferBackend
         return FlashInferBackend
+    elif backend == _Backend.HABANA_ATTN:
+        logger.info("Using HabanaAttention backend.")
+        from vllm.attention.backends.habana_attn import (  # noqa: F401
+            HabanaAttentionBackend)
+        return HabanaAttentionBackend       
     else:
         raise ValueError("Invalid attention backend.")
 
@@ -71,20 +64,15 @@
 
     if is_hip():
         # AMD GPUs.
-<<<<<<< HEAD
-        logger.info("Cannot use FlashAttention backend for AMD GPUs.")
-        return False
-    if is_hpu():
-        logger.info("Cannot use FlashAttention backend for HPUs.")
-        return False
-=======
         if torch.cuda.get_device_capability()[0] != 9:
             # not Instinct series GPUs.
             logger.info("flash_atten is not supported on NAVI GPUs.")
         return _Backend.ROCM_FLASH
 
+    if is_hpu():
+        return _Backend.HABANA_ATTN
+
     # NVIDIA GPUs.
->>>>>>> cc466a32
     if torch.cuda.get_device_capability()[0] < 8:
         # Volta and Turing NVIDIA GPUs.
         logger.info("Cannot use FlashAttention-2 backend for Volta and Turing "
